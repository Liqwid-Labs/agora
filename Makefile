# This really ought to be `/usr/bin/env bash`, but nix flakes don't like that.
SHELL := /bin/sh

<<<<<<< HEAD
.PHONY: hoogle format haddock usage tag format_nix format_haskell format_check lint
=======
.PHONY: hoogle format haddock usage tag lint ps_bridge
>>>>>>> b940ba0c

usage:
	@echo "usage: make <command> [OPTIONS]"
	@echo
	@echo "Available commands:"
	@echo "  hoogle -- Start local hoogle"
	@echo "  format -- Format the project"
	@echo "  haddock -- Generate Haddock docs for project"
	@echo "  tag -- Generate CTAGS and ETAGS files for project"
	@echo "  format_haskell -- Format haskell stuff, including source code and cabal files"
	@echo "  format_nix -- Format *.nix files only"
	@echo "  format_check -- Check if all haskell stuff have been formatted correctly"
	@echo "  lint -- Get hlint suggestions for project"
	@echo "  ps_bridge -- Generate purescript bridge files"

hoogle:
	pkill hoogle || true
	hoogle generate --local=haddock --database=hoo/local.hoo
	hoogle server --local -p 8081 >> /dev/null &
	hoogle server --local --database=hoo/local.hoo -p 8082 >> /dev/null &

format: format_haskell format_nix

format_nix:
	git ls-tree -r HEAD --full-tree --name-only | grep -E '.*\.nix' | xargs nixpkgs-fmt

FORMAT_EXTENSIONS := -o -XQuasiQuotes -o -XTemplateHaskell -o -XTypeApplications -o -XImportQualifiedPost -o -XPatternSynonyms -o -XOverloadedRecordDot
format_haskell:
	find -name '*.hs' -not -path './dist-*/*' | xargs fourmolu $(FORMAT_EXTENSIONS) -m inplace
	git ls-tree -r HEAD --full-tree --name-only | grep -E '.*\.cabal' | xargs cabal-fmt -i

format_check:
	find -name '*.hs' \
	     -not -path './dist*/*' \
	     -not -path './haddock/*' \
	  | xargs fourmolu $(FORMAT_EXTENSIONS) -m check

haddock:
	cabal haddock --haddock-html --haddock-hoogle --builddir=haddock

tag:
	hasktags -x agora agora-bench agora-test agora-testlib agora-sample agora-purescript-bridge

lint:
	hlint agora agora-bench agora-test agora-testlib agora-sample agora-purescript-bridge

PS_BRIDGE_OUTPUT_DIR := agora-purescript-bridge/
ps_bridge:
	cabal run exe:agora-purescript-bridge -- -o $(PS_BRIDGE_OUTPUT_DIR)<|MERGE_RESOLUTION|>--- conflicted
+++ resolved
@@ -1,11 +1,7 @@
 # This really ought to be `/usr/bin/env bash`, but nix flakes don't like that.
 SHELL := /bin/sh
 
-<<<<<<< HEAD
-.PHONY: hoogle format haddock usage tag format_nix format_haskell format_check lint
-=======
-.PHONY: hoogle format haddock usage tag lint ps_bridge
->>>>>>> b940ba0c
+.PHONY: hoogle format haddock usage tag format_nix format_haskell format_check lint ps_bridge
 
 usage:
 	@echo "usage: make <command> [OPTIONS]"
