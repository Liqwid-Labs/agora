{- |
Module     : Sample.Proposal.Cosign
Maintainer : connor@mlabs.city
Description: Generate sample data for testing the functionalities of cosigning proposals

Sample and utilities for testing the functionalities of cosigning proposals.
-}
module Sample.Proposal.Cosign (
  StakedAmount (..),
  StakeOwner (..),
  StakeParameters (..),
  SignedBy (..),
  TransactionParameters (..),
  ProposalParameters (..),
  ParameterBundle (..),
  Validity (..),
  cosign,
  mkTestTree,
  totallyValid,
  insufficientStakedAmount,
  duplicateCosigners,
  locksNotUpdated,
  cosignersNotUpdated,
  cosignAfterDraft,
) where

import Agora.Governor (Governor (..))
import Agora.Proposal (
  ProposalDatum (..),
  ProposalId (ProposalId),
  ProposalRedeemer (Cosign),
  ProposalStatus (..),
  ProposalThresholds (..),
  ResultTag (ResultTag),
  emptyVotesFor,
 )
import Agora.Proposal.Time (
  ProposalStartingTime (ProposalStartingTime),
  ProposalTimingConfig (draftTime),
 )
import Agora.SafeMoney (GTTag)
import Agora.Stake (
  ProposalLock (Cosigned, Created),
  StakeDatum (..),
  StakeRedeemer (PermitVote),
 )
import Data.Coerce (coerce)
import Data.Default (def)
import Data.List (sort)
import Data.Map.Strict qualified as StrictMap
import Data.Tagged (untag)
import Plutarch.Context (
  input,
  normalizeValue,
  output,
  script,
  signedWith,
  timeRange,
  txId,
  withDatum,
  withInlineDatum,
  withRedeemer,
  withRef,
  withValue,
 )
import Plutarch.SafeMoney (Discrete (Discrete))
import PlutusLedgerApi.V1.Value qualified as Value
import PlutusLedgerApi.V2 (
  Credential (PubKeyCredential),
  POSIXTime (POSIXTime),
  PubKeyHash,
  TxOutRef (TxOutRef),
 )
import Sample.Proposal.Shared (proposalTxRef, stakeTxRef)
import Sample.Shared (
  fromDiscrete,
  governor,
  minAda,
  proposalPolicySymbol,
  proposalValidator,
  proposalValidatorHash,
  stakeAssetClass,
  stakeValidatorHash,
 )
import Test.Specification (
  SpecificationTree,
  group,
  testValidator,
 )
import Test.Util (
  CombinableBuilder,
  closedBoundedInterval,
  mkSpending,
  pubKeyHashes,
 )

data StakedAmount = Sufficient | Insufficient

data StakeOwner = Creator | Other

data StakeParameters = StakeParameters
  { gtAmount :: StakedAmount
  , stakeOwner :: StakeOwner
  , dontUpdateLocks :: Bool
  }

data SignedBy = Owner | Delegatee | Unknown

newtype TransactionParameters = TransactionParameters
  { signedBy :: SignedBy
  }

data ProposalParameters = ProposalParameters
  { proposalStatus :: ProposalStatus
  , dontUpdateCosigners :: Bool
  }

-- | Parameters for cosigning a proposal.
data ParameterBundle = ParameterBundle
  { stakeParameters :: StakeParameters
  , proposalParameters :: ProposalParameters
  , transactionParameters :: TransactionParameters
  }

data Validity = Validity
  { forProposalValidator :: Bool
  , forStakeValidator :: Bool
  }

--------------------------------------------------------------------------------

mkStakeAmount :: StakedAmount -> Discrete GTTag
mkStakeAmount Sufficient = Discrete $ (def @ProposalThresholds).cosign
mkStakeAmount Insufficient = mkStakeAmount Sufficient - 1

mkStakeOwner :: StakeOwner -> PubKeyHash
mkStakeOwner Creator = creator
mkStakeOwner Other = pubKeyHashes !! 2

mkSigner :: StakeOwner -> SignedBy -> PubKeyHash
mkSigner so Owner = mkStakeOwner so
mkSigner _ Delegatee = delegatee
mkSigner _ Unknown = pubKeyHashes !! 4

creator :: PubKeyHash
creator = pubKeyHashes !! 1

delegatee :: PubKeyHash
delegatee = pubKeyHashes !! 3

--------------------------------------------------------------------------------

defProposalId :: ProposalId
defProposalId = ProposalId 0

mkProposalInputDatum :: ParameterBundle -> ProposalDatum
mkProposalInputDatum ps =
  let effects =
        StrictMap.fromList
          [ (ResultTag 0, StrictMap.empty)
          , (ResultTag 1, StrictMap.empty)
          ]
   in ProposalDatum
        { proposalId = ProposalId 0
        , effects = effects
        , status = ps.proposalParameters.proposalStatus
        , cosigners = [PubKeyCredential creator]
        , thresholds = def
        , votes = emptyVotesFor effects
        , timingConfig = def
        , startingTime = ProposalStartingTime 0
        }

mkProposalOutputDatum :: ParameterBundle -> ProposalDatum
mkProposalOutputDatum ps =
  let inputDatum = mkProposalInputDatum ps
      stakeOwner =
        PubKeyCredential $
          mkStakeOwner ps.stakeParameters.stakeOwner
      newCosigners =
        if ps.proposalParameters.dontUpdateCosigners
          then inputDatum.cosigners
          else sort $ stakeOwner : inputDatum.cosigners
   in inputDatum {cosigners = newCosigners}

proposalRedeemer :: ProposalRedeemer
proposalRedeemer = Cosign

proposalRef :: TxOutRef
proposalRef = TxOutRef proposalTxRef 1

--------------------------------------------------------------------------------

mkStakeInputDatum :: ParameterBundle -> StakeDatum
mkStakeInputDatum ps =
  let sps = ps.stakeParameters
      amount = mkStakeAmount sps.gtAmount
      owner = mkStakeOwner sps.stakeOwner
      locks = case sps.stakeOwner of
        Creator -> [Created defProposalId]
        _ -> []
   in StakeDatum
        { stakedAmount = amount
        , owner = PubKeyCredential owner
        , delegatedTo = Just $ PubKeyCredential delegatee
        , lockedBy = locks
        }

mkStakeOuputDatum :: ParameterBundle -> StakeDatum
mkStakeOuputDatum ps =
  let sps = ps.stakeParameters
      inpDatum = mkStakeInputDatum ps
      locks =
        if sps.dontUpdateLocks
          then inpDatum.lockedBy
          else Cosigned defProposalId : inpDatum.lockedBy
   in inpDatum {lockedBy = locks}

stakeRedeemer :: StakeRedeemer
stakeRedeemer = PermitVote

stakeRef :: TxOutRef
stakeRef = TxOutRef stakeTxRef 0

--------------------------------------------------------------------------------

-- | Create a 'TxInfo' that tries to cosign a proposal with new cosigners.
cosign :: forall b. CombinableBuilder b => ParameterBundle -> b
cosign ps = builder
  where
    pst = Value.singleton proposalPolicySymbol "" 1
    sst = Value.assetClassValue stakeAssetClass 1

    ----------------------------------------------------------------------------

    stakeInputDatum = mkStakeInputDatum ps
    stakeOutputDatum = mkStakeOuputDatum ps

    stakeValue =
      normalizeValue $
        minAda
          <> Value.assetClassValue
            (untag governor.gtClassRef)
            ( fromDiscrete $
                mkStakeAmount ps.stakeParameters.gtAmount
            )
          <> sst

    stakeBuilder =
      mconcat
        [ input $
            mconcat
              [ script stakeValidatorHash
              , withValue stakeValue
              , withInlineDatum stakeInputDatum
              , withRef stakeRef
              , withRedeemer stakeRedeemer
              ]
        , output $
            mconcat
              [ script stakeValidatorHash
              , withValue stakeValue
              , withInlineDatum stakeOutputDatum
              ]
        ]

    ----------------------------------------------------------------------------

    proposalInputDatum = mkProposalInputDatum ps
    proposalOutputDatum = mkProposalOutputDatum ps

    proposalValue =
      normalizeValue $
        pst <> minAda

    proposalBuilder =
      mconcat
        [ input $
            mconcat
              [ script proposalValidatorHash
              , withValue proposalValue
              , withDatum proposalInputDatum
              , withRef proposalRef
              , withRedeemer proposalRedeemer
              ]
        , output $
            mconcat
              [ script proposalValidatorHash
              , withValue proposalValue
              , withDatum proposalOutputDatum
              ]
        ]

    ----------------------------------------------------------------------------

    validTimeRange =
      closedBoundedInterval
        (coerce proposalInputDatum.startingTime + 1)
        ( coerce proposalInputDatum.startingTime
            + proposalInputDatum.timingConfig.draftTime - 1
        )

    sig =
      mkSigner
        ps.stakeParameters.stakeOwner
        ps.transactionParameters.signedBy

    ----------------------------------------------------------------------------

    builder =
      mconcat
        [ txId "05c67819fc3381a2052b929ab439244b7b5fe3b3bd07f2134055bbbb21bd9e52"
        , timeRange validTimeRange
        , proposalBuilder
        , stakeBuilder
        , signedWith sig
        ]

--------------------------------------------------------------------------------

mkTestTree ::
  String ->
  ParameterBundle ->
  Validity ->
  SpecificationTree
mkTestTree name ps val =
  group name [proposal, stake]
  where
    spend = mkSpending cosign ps

    proposal =
      testValidator
        val.forProposalValidator
        "proposal"
        agoraScripts.compiledProposalValidator
        (mkProposalInputDatum ps)
        proposalRedeemer
        (spend proposalRef)

    stake =
      testValidator
        val.forStakeValidator
        "stake"
        agoraScripts.compiledStakeValidator
        (mkStakeInputDatum ps)
        stakeRedeemer
        (spend stakeRef)

--------------------------------------------------------------------------------

totallyValid :: ParameterBundle
totallyValid =
  ParameterBundle
    { stakeParameters =
        StakeParameters
          { gtAmount = Sufficient
          , stakeOwner = Other
          , dontUpdateLocks = False
          }
    , proposalParameters =
        ProposalParameters
          { proposalStatus = Draft
          , dontUpdateCosigners = False
          }
    , transactionParameters =
        TransactionParameters
          { signedBy =
              Owner
          }
    }

insufficientStakedAmount :: ParameterBundle
insufficientStakedAmount =
  totallyValid
    { stakeParameters =
        totallyValid.stakeParameters
          { gtAmount = Insufficient
          }
    }

locksNotUpdated :: ParameterBundle
locksNotUpdated =
  totallyValid
    { stakeParameters =
        totallyValid.stakeParameters
          { dontUpdateLocks = True
          }
    }

duplicateCosigners :: ParameterBundle
duplicateCosigners =
  totallyValid
    { stakeParameters =
        totallyValid.stakeParameters
          { stakeOwner = Creator
          }
    }

cosignersNotUpdated :: ParameterBundle
cosignersNotUpdated =
  totallyValid
    { proposalParameters =
        totallyValid.proposalParameters
          { dontUpdateCosigners = True
          }
    }

<<<<<<< HEAD
    proposal =
      let proposalInputDatum = mkProposalInputDatum ps
       in testValidator
            isValid
            (name <> ": proposal")
            proposalValidator
            proposalInputDatum
            (mkProposalRedeemer ps)
            (spend proposalRef)
=======
cosignAfterDraft :: [ParameterBundle]
cosignAfterDraft =
  map
    ( \s ->
        totallyValid
          { proposalParameters =
              totallyValid.proposalParameters
                { proposalStatus = s
                }
          }
    )
    [VotingReady, Locked, Finished]
>>>>>>> 363bd83f
<|MERGE_RESOLUTION|>--- conflicted
+++ resolved
@@ -332,7 +332,7 @@
       testValidator
         val.forProposalValidator
         "proposal"
-        agoraScripts.compiledProposalValidator
+        proposalValidator
         (mkProposalInputDatum ps)
         proposalRedeemer
         (spend proposalRef)
@@ -341,7 +341,7 @@
       testValidator
         val.forStakeValidator
         "stake"
-        agoraScripts.compiledStakeValidator
+        proposalValidator
         (mkStakeInputDatum ps)
         stakeRedeemer
         (spend stakeRef)
@@ -405,17 +405,6 @@
           }
     }
 
-<<<<<<< HEAD
-    proposal =
-      let proposalInputDatum = mkProposalInputDatum ps
-       in testValidator
-            isValid
-            (name <> ": proposal")
-            proposalValidator
-            proposalInputDatum
-            (mkProposalRedeemer ps)
-            (spend proposalRef)
-=======
 cosignAfterDraft :: [ParameterBundle]
 cosignAfterDraft =
   map
@@ -427,5 +416,4 @@
                 }
           }
     )
-    [VotingReady, Locked, Finished]
->>>>>>> 363bd83f
+    [VotingReady, Locked, Finished]