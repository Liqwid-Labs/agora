{- |
Module     : Sample.Proposal.Advance
Maintainer : connor@mlabs.city
Description: Generate sample data for testing the functionalities of advancing proposals

Sample and utilities for testing the functionalities of advancing proposals.
-}
module Sample.Proposal.Advance (
  -- * Parameters
  ParameterBundle (..),
  GovernorParameters (..),
  AuthorityTokenParameters (..),
  ProposalParameters (..),
  StakeParameters (..),
  Winner (..),

  -- * Testing Utilities
  Validity (..),
  advance,
  mkTestTree,
  mkTestTree',

  -- * Parameter Bundles
  mkValidToNextStateBundle,
  mkValidToNextStateBundles,
  mkValidToFailedStateBundles,
  mkValidToFinishedInlineGATDatumBundles,
  mkInsufficientVotesBundle,
  mkAmbiguousWinnerBundle,
  mkFromFinishedBundles,
  mkInsufficientCosignsBundle,
  mkToNextStateTooLateBundles,
  mkMintGATsForWrongEffectsBundle,
  mkNoGATMintedBundle,
  mkGATsWithWrongDatumBundle,
  mkMintGATsWithoutTagBundle,
  mkBadGovernorOutputDatumBundle,
  mkUnexpectedOutputStakeBundles,
  mkFastforwardToFinishBundles,
  mkBadGovernorRedeemerBundle,
) where

import Agora.Governor (
  Governor (..),
  GovernorDatum (..),
  GovernorRedeemer (CreateProposal, MintGATs),
 )
import Agora.Proposal (
  ProposalDatum (..),
  ProposalEffectGroup,
  ProposalEffectMetadata (ProposalEffectMetadata),
  ProposalId (ProposalId),
  ProposalRedeemer (AdvanceProposal),
  ProposalStatus (..),
  ProposalThresholds (..),
  ProposalVotes (ProposalVotes),
  ResultTag (ResultTag),
  emptyVotesFor,
 )
import Agora.Proposal.Time (
  ProposalStartingTime (ProposalStartingTime),
  ProposalTimingConfig (
    draftTime,
    executingTime,
    lockingTime,
    votingTime
  ),
 )
import Agora.SafeMoney (AuthorityTokenTag, GTTag)
import Agora.Stake (
  StakeDatum (..),
 )
import Control.Applicative (liftA2)
import Control.Monad.State (execState, modify, when)
import Data.Default (def)
import Data.List (singleton, sort)
import Data.Map.Strict qualified as StrictMap
import Data.Maybe (fromJust)
import Data.Tagged (Tagged (Tagged), untag)
import Plutarch.Context (
  input,
  mint,
  output,
  referenceInput,
  script,
  signedWith,
  timeRange,
  withDatum,
  withInlineDatum,
  withRedeemer,
  withRef,
  withValue,
 )
import Plutarch.Extra.AssetClass (AssetClass (AssetClass), assetClassValue)
import Plutarch.Extra.ScriptContext (scriptHashToTokenName)
import Plutarch.Lift (PLifted, PUnsafeLiftDecl)
import PlutusLedgerApi.V2 (
  Credential (PubKeyCredential),
  DatumHash,
  POSIXTime,
  POSIXTimeRange,
  PubKeyHash,
  ScriptHash,
  TxOutRef (TxOutRef),
 )
import PlutusTx qualified
import Sample.Proposal.Shared (
  governorTxRef,
  proposalTxRef,
  stakeTxRef,
 )
import Sample.Shared (
  authorityTokenPolicy,
  authorityTokenSymbol,
  governor,
  governorAssetClass,
  governorScriptHash,
  governorValidator,
  minAda,
  proposalAssetClass,
  proposalScriptHash,
  proposalValidator,
  signer,
  stakeAssetClass,
  stakeScriptHash,
 )
import Test.Specification (
  SpecificationTree,
  group,
  testPolicy,
  testValidator,
 )
import Test.Util (
  CombinableBuilder,
  closedBoundedInterval,
  datumHash,
  groupsOfN,
  mkMinting,
  mkSpending,
  pubKeyHashes,
  scriptHashes,
  sortValue,
  toDatum,
  validatorHashes,
 )

{- | A bunch of parameters that control the generation of the transaction
    context.
-}
data ParameterBundle = ParameterBundle
  { proposalParameters :: ProposalParameters
  -- ^ Parameters related to the the advancing proposal.
  , stakeParameters :: StakeParameters
  -- ^ Parameters related to stakes.
  , governorParameters :: Maybe GovernorParameters
  -- ^ Parameters related to GST moving. If set to 'Nothing', the GST won't
  --   be moved, thus the governor validator won't be run in 'mkTestTree'.
  , authorityTokenParameters :: [AuthorityTokenParameters]
  -- ^ Parameters related to GAT minting. If set to 'Nothing', no GAT will
  --     be minted, thus the GAT minting policy won't be run in 'mkTestTree'.
  , transactionTimeRange :: POSIXTimeRange
  -- ^ The value of 'TxInfo.txInfoValidRange', valid range of the generated
  --    transaction.
  , extraSignature :: Maybe PubKeyHash
  -- ^ An extra signator. Intended to be used when
  --    'StakeParametersstakeParameters.transactionSignedByOwners' is set to
  --    false.
  }

-- | Everything about the generated governor stuff.
data GovernorParameters = forall
    (redeemer :: Type)
    (predeemer :: PType).
  ( PUnsafeLiftDecl predeemer
  , PLifted predeemer ~ redeemer
  , PIsData predeemer
  , PlutusTx.ToData redeemer
  ) =>
  GovernorParameters
  { invalidGovernorOutputDatum :: Bool
  -- ^ The output governor datum will be changed.
  , governorRedeemer :: redeemer
  }

-- | Everything about the generated authority token stuff.
data AuthorityTokenParameters = forall
    (datum :: Type)
    (pdatum :: S -> Type).
  ( PUnsafeLiftDecl pdatum
  , PLifted pdatum ~ datum
  , PIsData pdatum
  ) =>
  AuthorityTokenParameters
  { mintGATsFor :: ScriptHash
  -- ^ GATs will be minted and sent to the given group of effects.
  , carryDatum :: Maybe datum
  -- ^ The datum that GAT UTxOs will be carrying.
  , carryAuthScript :: Maybe ScriptHash
  -- ^ The authentication script that GAT UTxOs link to through their token name.
  , invalidTokenName :: Bool
  -- ^ If set to true, GATs won't be tagged by their corresponding effect
  --    hashes.
  , shouldInlineDatum :: Bool
  -- ^ If set to true, the effect datum will be inlined.
  }

-- | Represent the winning effect group(s).
data Winner
  = -- | Only one effect at the given index has the highest votes.
    EffectAt Index
  | -- | All the effects have the same highest votes.
    All

-- | Everything about the generated proposal stuff.
data ProposalParameters = ProposalParameters
  { fromStatus :: ProposalStatus
  -- ^ What status is the proposal advancing from
  , toStatus :: ProposalStatus
  -- ^ What status is the proposal advancing to
  , effectList :: [ProposalEffectGroup]
  -- ^ The effect groups of the proposal. A neutral effect group is not
  --    required here.
  , winnerAndVotes :: Maybe (Winner, Integer)
  -- ^ Specify the effect group(s) that have the highest votes, and the value
  --    of the highest votes.
  , numCosigners :: NumStake
  -- ^ The number of cosigners.
  , invalidProposalOutputDatum :: Bool
  -- ^ Whether to make the proposal output datum invalid or not.
  }

-- | Everything about the generated stake stuff.
data StakeParameters = StakeParameters
  { numStake :: NumStake
  , perStakeGTs :: Tagged GTTag Integer
  , transactionSignedByOwners :: Bool
  }

-- | Represent the number of stakes or the number of the cosigners.
type NumStake = Int

-- | Represent an index.
type Index = Int

{- | The validity of the generated transaction for variuos componets.
     'True' means valid, 'False' means invalid.
-}
data Validity = Validity
  { forProposalValidator :: Bool
  , forStakeValidator :: Bool
  , forGovernorValidator :: Maybe Bool
  , forAuthorityTokenPolicy :: Maybe Bool
  }

--------------------------------------------------------------------------------

-- * Proposal

-- | Mock cosigners.
mkCosigners :: NumStake -> [Credential]
mkCosigners = sort . fmap PubKeyCredential . flip take pubKeyHashes

-- | Allocate the result tag for the effect at the given index.
outcomeIdxToResultTag :: Index -> ResultTag
outcomeIdxToResultTag = ResultTag . fromIntegral

-- | Add a neutral effect group and allocate result tags for the effect groups.
mkEffects ::
  ProposalParameters ->
  StrictMap.Map ResultTag ProposalEffectGroup
mkEffects ps =
  let resultTags = map ResultTag [0 ..]
      neutralEffect = StrictMap.empty
      finalEffects = ps.effectList <> [neutralEffect]
   in StrictMap.fromList $ zip resultTags finalEffects

-- | Set the votes of the winning group(s).
setWinner :: (Winner, Integer) -> ProposalVotes -> ProposalVotes
setWinner (All, votes) (ProposalVotes m) =
  ProposalVotes $ StrictMap.mapMaybe (const $ Just votes) m
setWinner (EffectAt winnerIdx, votes) (ProposalVotes m) =
  let winnerResultTag = outcomeIdxToResultTag winnerIdx
   in ProposalVotes $ StrictMap.adjust (const votes) winnerResultTag m

-- | Mock votes for the proposal, given the parameters.
mkVotes ::
  ProposalParameters ->
  ProposalVotes
mkVotes ps =
  let effects = mkEffects ps
      emptyVotes = emptyVotesFor effects
   in maybe emptyVotes (`setWinner` emptyVotes) (ps.winnerAndVotes)

-- | The starting time of every generated proposal.
proposalStartingTime :: POSIXTime
proposalStartingTime = 100

-- | Create the input proposal datum given the parameters.
mkProposalInputDatum :: ProposalParameters -> ProposalDatum
mkProposalInputDatum ps =
  let effects = mkEffects ps
      votes = mkVotes ps
      st = ProposalStartingTime proposalStartingTime
   in ProposalDatum
        { proposalId = ProposalId 0
        , effects = effects
        , status = ps.fromStatus
        , cosigners = mkCosigners ps.numCosigners
        , thresholds = def
        , votes = votes
        , timingConfig = def
        , startingTime = st
        }

-- | Create the output proposal datum given the parameters.
mkProposalOutputDatum :: ProposalParameters -> ProposalDatum
mkProposalOutputDatum ps =
  let inputDatum = mkProposalInputDatum ps
      outputCosigners =
        if ps.invalidProposalOutputDatum
          then []
          else inputDatum.cosigners
   in inputDatum
        { status = ps.toStatus
        , cosigners = outputCosigners
        }

-- | Reference to the proposal UTXO.
proposalRef :: TxOutRef
proposalRef = TxOutRef proposalTxRef 1

{- | Create a context builder that contains all the information about the
      input/output of the proposal validator, given the paramters.
-}
mkProposalBuilder :: forall b. CombinableBuilder b => ProposalParameters -> b
mkProposalBuilder ps =
  let pst = assetClassValue proposalAssetClass 1
      value = sortValue $ minAda <> pst
   in mconcat
        [ input $
            mconcat
              [ script proposalScriptHash
              , withRef proposalRef
              , withDatum (mkProposalInputDatum ps)
              , withValue value
              ]
        , output $
            mconcat
              [ script proposalScriptHash
              , withDatum (mkProposalOutputDatum ps)
              , withValue value
              ]
        ]

{- | The proposal redeemer used to spend the proposal UTXO, which is always
      'AdvanceProposal' in this case.
-}
proposalRedeemer :: ProposalRedeemer
proposalRedeemer = AdvanceProposal

--------------------------------------------------------------------------------

-- * Stake

-- Mock owners of the stakes.
mkStakeOwners :: NumStake -> [Credential]
mkStakeOwners = mkCosigners

-- | Create the input stake datums given the parameters.
mkStakeInputDatums :: StakeParameters -> [StakeDatum]
mkStakeInputDatums ps =
  let template =
        StakeDatum
          { stakedAmount = ps.perStakeGTs
          , owner = PubKeyCredential ""
          , delegatedTo = Nothing
          , lockedBy = []
          }
   in (\owner -> template {owner = owner})
        <$> mkStakeOwners ps.numStake

-- | Create the reference to a particular stake UTXO.
mkStakeRef :: Index -> TxOutRef
mkStakeRef = TxOutRef stakeTxRef . (+ 3) . fromIntegral

{- | Create a context builder that contains all the inputs/outputs of the
      stake validator.
-}
mkStakeBuilder :: forall b. CombinableBuilder b => StakeParameters -> b
mkStakeBuilder ps =
  let perStakeValue =
        sortValue $
          minAda
            <> assetClassValue stakeAssetClass 1
            <> assetClassValue
              governor.gtClassRef
              ps.perStakeGTs
      perStake idx i =
        let withSig =
              case (i.owner, ps.transactionSignedByOwners) of
                (PubKeyCredential owner, True) -> signedWith owner
                _ -> mempty
         in mconcat
              [ withSig
              , referenceInput $
                  mconcat
                    [ script stakeScriptHash
                    , withRef (mkStakeRef idx)
                    , withValue perStakeValue
                    , withInlineDatum i
                    ]
              ]
   in mconcat $
        zipWith
          perStake
          [0 :: Index ..]
          (mkStakeInputDatums ps)

--------------------------------------------------------------------------------

-- * Governor

-- | The input governor datum.
governorInputDatum :: GovernorDatum
governorInputDatum =
  GovernorDatum
    { proposalThresholds = def
    , nextProposalId = ProposalId 42
    , proposalTimings = def
    , createProposalTimeRangeMaxWidth = def
    , maximumCreatedProposalsPerStake = 3
    }

-- | Create the output governor datum given the parameters.
mkGovernorOutputDatum :: GovernorParameters -> GovernorDatum
mkGovernorOutputDatum ps =
  if ps.invalidGovernorOutputDatum
    then governorInputDatum {maximumCreatedProposalsPerStake = 15}
    else governorInputDatum

-- | Reference to the governor UTXO.
governorRef :: TxOutRef
governorRef = TxOutRef governorTxRef 2

{- | Create a context builder that contains the input and  the output of the
      governor validator.
-}
mkGovernorBuilder :: forall b. CombinableBuilder b => GovernorParameters -> b
mkGovernorBuilder ps@(GovernorParameters _ redeemer) =
  let gst = assetClassValue governorAssetClass 1
      value = sortValue $ gst <> minAda
   in mconcat
        [ input $
            mconcat
              [ script governorScriptHash
              , withValue value
              , withRef governorRef
              , withDatum governorInputDatum
              , withRedeemer redeemer
              ]
        , output $
            mconcat
              [ script governorScriptHash
              , withValue value
              , withRef governorRef
              , withDatum (mkGovernorOutputDatum ps)
              ]
        ]

--------------------------------------------------------------------------------

-- * Authority Token

{- | Create a context builder that contains the infomation about the minted
      authority tokens and where they're sent to.
-}
mkAuthorityTokenBuilder ::
  forall b.
  CombinableBuilder b =>
  AuthorityTokenParameters ->
  b
mkAuthorityTokenBuilder ps@AuthorityTokenParameters {carryDatum, shouldInlineDatum} =
  let tn =
        case (ps.invalidTokenName, ps.carryAuthScript) of
          (True, Just _) -> "deadbeef"
          (True, Nothing) -> "deadbeef"
          (False, Just as) -> scriptHashToTokenName as
          (False, Nothing) -> ""
      ac = Tagged @AuthorityTokenTag $ AssetClass authorityTokenSymbol tn
      minted = assetClassValue ac 1
      value = sortValue $ minAda <> minted
      withDatum' = if shouldInlineDatum then withInlineDatum else withDatum
   in mconcat
        [ mint minted
        , output $
            mconcat
              [ script ps.mintGATsFor
<<<<<<< HEAD
              , maybe mempty withInlineDatum carryDatum
=======
              , maybe mempty withDatum' carryDatum
>>>>>>> 2c099a0a
              , withValue value
              ]
        ]

-- | The redeemer used while running the authority token policy.
authorityTokenRedeemer :: ()
authorityTokenRedeemer = ()

--------------------------------------------------------------------------------

-- | Create a 'TxInfo' that update the status of a proposal.
advance ::
  forall b.
  CombinableBuilder b =>
  ParameterBundle ->
  b
advance pb =
  let mkBuilderMaybe = maybe mempty
   in mconcat
        [ mkProposalBuilder pb.proposalParameters
        , mkStakeBuilder pb.stakeParameters
        , mkBuilderMaybe mkGovernorBuilder pb.governorParameters
        , foldMap mkAuthorityTokenBuilder pb.authorityTokenParameters
        , timeRange pb.transactionTimeRange
        , maybe mempty signedWith pb.extraSignature
        ]

--------------------------------------------------------------------------------

{- | Create a test tree that runs the relavant componets to test the advancing
      functionalities.
-}
mkTestTree ::
  String ->
  ParameterBundle ->
  Validity ->
  SpecificationTree
mkTestTree name pb val =
  group name $ mconcat [proposal, governor, authority]
  where
    spend = mkSpending advance pb

    proposal =
      let proposalInputDatum = mkProposalInputDatum pb.proposalParameters
       in singleton $
            testValidator
              val.forProposalValidator
              "proposal"
              proposalValidator
              proposalInputDatum
              proposalRedeemer
              (spend proposalRef)

    governor =
      maybe
        []
        ( singleton
            . ( \(GovernorParameters _ governorRedeemer) ->
                  testValidator
                    (fromJust val.forGovernorValidator)
                    "governor"
                    governorValidator
                    governorInputDatum
                    governorRedeemer
                    (spend governorRef)
              )
        )
        (pb.governorParameters)

    authority = case pb.authorityTokenParameters of
      [] -> []
      _ ->
        singleton
          ( testPolicy
              (fromJust val.forAuthorityTokenPolicy)
              "authority"
              authorityTokenPolicy
              authorityTokenRedeemer
              (mkMinting advance pb authorityTokenSymbol)
          )

{- | Create a test tree that runs a bunch of parameter bundles. These bundles
      should have the same validity.
-}
mkTestTree' ::
  String ->
  (ParameterBundle -> String) ->
  [ParameterBundle] ->
  Validity ->
  SpecificationTree
mkTestTree' groupName mkCaseName bundles val =
  group groupName $
    (\b -> mkTestTree (mkCaseName b) b val)
      <$> bundles

--------------------------------------------------------------------------------

-- Utilities for creating parameter bundles

{- | Given the proposal status, create a time range that is in time for
      advacing to the next state.
-}
mkInTimeTimeRange :: ProposalStatus -> POSIXTimeRange
mkInTimeTimeRange advanceFrom =
  case advanceFrom of
    -- [S + 1, S + D - 1]
    Draft ->
      closedBoundedInterval
        (proposalStartingTime + 1)
        (proposalStartingTime + (def :: ProposalTimingConfig).draftTime - 1)
    -- [S + D + V + 1, S + D + V + L - 1]
    VotingReady ->
      closedBoundedInterval
        ( proposalStartingTime
            + (def :: ProposalTimingConfig).draftTime
            + (def :: ProposalTimingConfig).votingTime
            + 1
        )
        ( proposalStartingTime
            + (def :: ProposalTimingConfig).draftTime
            + (def :: ProposalTimingConfig).votingTime
            + (def :: ProposalTimingConfig).lockingTime
            - 1
        )
    -- [S + D + V + L + 1, S + + D + V + L + E - 1]
    Locked ->
      closedBoundedInterval
        ( proposalStartingTime
            + (def :: ProposalTimingConfig).draftTime
            + (def :: ProposalTimingConfig).votingTime
            + (def :: ProposalTimingConfig).lockingTime
            + 1
        )
        ( proposalStartingTime
            + (def :: ProposalTimingConfig).draftTime
            + (def :: ProposalTimingConfig).votingTime
            + (def :: ProposalTimingConfig).lockingTime
            + (def :: ProposalTimingConfig).executingTime
            - 1
        )
    Finished -> error "Cannot advance 'Finished' proposal"

{- | Given the proposal status, create a time range that is too time for
      advacing to the next state.
-}
mkTooLateTimeRange :: ProposalStatus -> POSIXTimeRange
mkTooLateTimeRange advanceFrom =
  case advanceFrom of
    -- [S + D + 1, S + D + V - 1]
    Draft ->
      closedBoundedInterval
        (proposalStartingTime + (def :: ProposalTimingConfig).draftTime + 1)
        ( proposalStartingTime
            + (def :: ProposalTimingConfig).draftTime
            + (def :: ProposalTimingConfig).votingTime
            - 1
        )
    -- [S + D + V + L + 1, S + D + V + L + E -1]
    VotingReady ->
      closedBoundedInterval
        ( proposalStartingTime
            + (def :: ProposalTimingConfig).draftTime
            + (def :: ProposalTimingConfig).votingTime
            + (def :: ProposalTimingConfig).lockingTime
            + 1
        )
        ( proposalStartingTime
            + (def :: ProposalTimingConfig).draftTime
            + (def :: ProposalTimingConfig).votingTime
            + (def :: ProposalTimingConfig).lockingTime
            + (def :: ProposalTimingConfig).executingTime
            - 1
        )
    -- [S + D + V + L + E + 1, S + D + V + L + E + 100]
    Locked ->
      closedBoundedInterval
        ( proposalStartingTime
            + (def :: ProposalTimingConfig).draftTime
            + (def :: ProposalTimingConfig).votingTime
            + (def :: ProposalTimingConfig).lockingTime
            + (def :: ProposalTimingConfig).executingTime
            + 1
        )
        ( proposalStartingTime
            + (def :: ProposalTimingConfig).draftTime
            + (def :: ProposalTimingConfig).votingTime
            + (def :: ProposalTimingConfig).lockingTime
            + (def :: ProposalTimingConfig).executingTime
            + 100
        )
    Finished -> error "Cannot advance 'Finished' proposal"

-- | Next state of the given proposal status.
getNextState :: ProposalStatus -> ProposalStatus
getNextState = \case
  Draft -> VotingReady
  VotingReady -> Locked
  Locked -> Finished
  Finished -> error "Cannot advance 'Finished' proposal"

-- | Calculate the number of GTs per stake in order to exceed the minimum limit.
compPerStakeGTsForDraft :: NumStake -> Tagged GTTag Integer
compPerStakeGTsForDraft nCosigners =
  Tagged $
    untag (def :: ProposalThresholds).toVoting
      `div` fromIntegral nCosigners
      + 1

dummyDatum :: ()
dummyDatum = ()

dummyDatumHash :: DatumHash
dummyDatumHash = datumHash $ toDatum dummyDatum

-- | Create given number of effect groups. Each group will have 3 effects.
mkMockEffects :: Bool -> Int -> [ProposalEffectGroup]
mkMockEffects useAuthScript n = effects
  where
    effectsPerGroup = 3

    mkAuthScripts True = Just <$> scriptHashes
    mkAuthScripts False = repeat Nothing
    authScripts = mkAuthScripts useAuthScript

    datums = repeat dummyDatumHash

    effectMetadata = zipWith ProposalEffectMetadata datums authScripts
    effectScripts = validatorHashes

    effects =
      take n $
        StrictMap.fromList
          <$> groupsOfN
            effectsPerGroup
            (zip effectScripts effectMetadata)

numberOfVotesThatJustMeetsTheMinimumRequirement :: Integer
numberOfVotesThatJustMeetsTheMinimumRequirement =
  untag (def @ProposalThresholds).execute

mkWinnerVotes :: Index -> (Winner, Integer)
mkWinnerVotes idx =
  ( EffectAt idx
  , numberOfVotesThatJustMeetsTheMinimumRequirement
  )

ambiguousWinnerVotes :: (Winner, Integer)
ambiguousWinnerVotes =
  ( All
  , numberOfVotesThatJustMeetsTheMinimumRequirement
  )

--------------------------------------------------------------------------------

-- * Parameter Bundles

---

-- * Legal

defaultWinnerIdx :: Index
defaultWinnerIdx = 0

{- | Advance a proposal to the next state, perfectly valid for all the
    componets.
-}
mkValidToNextStateBundle ::
  -- | Number of cosigners.
  Word ->
  -- | Number of effects.
  Word ->
  -- | Toggle the referenc script in GAT UTXO.
  Bool ->
  -- | The initial proposal state, should not be 'Finished'.
  ProposalStatus ->
  ParameterBundle
mkValidToNextStateBundle _ _ _ Finished =
  error "Cannot advance from Finished"
mkValidToNextStateBundle nCosigners nEffects authScript from =
  let next = getNextState from
      effects = mkMockEffects authScript $ fromIntegral nEffects
      winner = defaultWinnerIdx

      template =
        ParameterBundle
          { proposalParameters =
              ProposalParameters
                { fromStatus = from
                , toStatus = next
                , effectList = effects
                , winnerAndVotes = Nothing
                , numCosigners = fromIntegral nCosigners
                , invalidProposalOutputDatum = False
                }
          , stakeParameters =
              StakeParameters
                { numStake = 0
                , perStakeGTs =
                    compPerStakeGTsForDraft $
                      fromIntegral nCosigners
                , transactionSignedByOwners = False
                }
          , governorParameters = Nothing
          , authorityTokenParameters = []
          , transactionTimeRange = mkInTimeTimeRange from
          , extraSignature = Just signer
          }

      -- This is my favourite part of the test suite, lol.
      modifyTemplate = do
        when (from == Draft) $
          modify $ \b ->
            b
              { stakeParameters =
                  b.stakeParameters
                    { transactionSignedByOwners = True
                    , numStake = fromIntegral nCosigners
                    }
              , extraSignature = Nothing
              }

        when (from == VotingReady || from == Locked) $
          modify $ \b ->
            b
              { proposalParameters =
                  b.proposalParameters
                    { winnerAndVotes = Just $ mkWinnerVotes winner
                    }
              }

        when (from == Locked) $
          modify $ \b ->
            let aut =
                  StrictMap.elems $
                    StrictMap.mapWithKey
                      ( \vh (ProposalEffectMetadata _ authScript) ->
                          AuthorityTokenParameters
                            { mintGATsFor = vh
                            , carryDatum = Just dummyDatum
                            , carryAuthScript = authScript
                            , invalidTokenName = False
                            , shouldInlineDatum = False
                            }
                      )
                      (effects !! winner)
                gov =
                  GovernorParameters
                    { invalidGovernorOutputDatum = False
                    , governorRedeemer = MintGATs
                    }
             in b
                  { governorParameters = Just gov
                  , authorityTokenParameters = aut
                  }
   in execState modifyTemplate template

mkValidToNextStateBundles ::
  -- | Number of cosigners
  Word ->
  -- | Number of effects
  Word ->
  [ParameterBundle]
mkValidToNextStateBundles nCosigners nEffects =
  liftA2
    (mkValidToNextStateBundle nCosigners nEffects)
    [True, False]
    [Draft, VotingReady, Locked]

mkValidToFinishedInlineGATDatumBundles ::
  Word ->
  Word ->
  [ParameterBundle]
mkValidToFinishedInlineGATDatumBundles nCosigners nEffects =
  let templates =
        liftA2
          (mkValidToNextStateBundle nCosigners nEffects)
          [True, False]
          [Locked]

      modifyTemplate template =
        template
          { authorityTokenParameters =
              modifyAuthorityParameters
                <$> template.authorityTokenParameters
          }

      modifyAuthorityParameters params =
        params
          { shouldInlineDatum = True
          }
   in modifyTemplate <$> templates

mkValidToFailedStateBundles ::
  -- | Number of cosigners
  Word ->
  -- | Number of effects
  Word ->
  [ParameterBundle]
mkValidToFailedStateBundles nCosigners nEffects =
  liftA2
    mkBundle
    [True, False]
    [Draft, VotingReady, Locked]
  where
    mkBundle authScript from =
      let next = Finished
          effects = mkMockEffects authScript $ fromIntegral nEffects
       in ParameterBundle
            { proposalParameters =
                ProposalParameters
                  { fromStatus = from
                  , toStatus = next
                  , effectList = effects
                  , winnerAndVotes = Nothing
                  , numCosigners = fromIntegral nCosigners
                  , invalidProposalOutputDatum = False
                  }
            , stakeParameters =
                StakeParameters
                  { numStake = 0
                  , perStakeGTs =
                      compPerStakeGTsForDraft $
                        fromIntegral nCosigners
                  , transactionSignedByOwners = False
                  }
            , governorParameters = Nothing
            , authorityTokenParameters = []
            , transactionTimeRange = mkTooLateTimeRange from
            , extraSignature = Just signer
            }

-- * Illegal

mkFromFinishedBundles ::
  -- | Number of cosigners
  Word ->
  -- | Number of effects
  Word ->
  [ParameterBundle]
mkFromFinishedBundles nCosigners nEffects =
  liftA2
    mkBundle
    [True, False]
    [Draft, VotingReady, Locked]
  where
    mkBundle authScript from =
      let template = mkValidToNextStateBundle nCosigners nEffects authScript from
       in template
            { proposalParameters =
                template.proposalParameters
                  { fromStatus = Finished
                  , toStatus = Finished
                  }
            }

mkToNextStateTooLateBundles :: Word -> Word -> [ParameterBundle]
mkToNextStateTooLateBundles nCosigners nEffects =
  liftA2
    mkBundle
    [True, False]
    [Draft, VotingReady, Locked]
  where
    mkBundle authScript from =
      let template = mkValidToNextStateBundle nCosigners nEffects authScript from
       in template
            { transactionTimeRange = mkTooLateTimeRange from
            }

mkUnexpectedOutputStakeBundles :: Word -> Word -> [ParameterBundle]
mkUnexpectedOutputStakeBundles nCosigners nEffects =
  liftA2
    mkBundle
    [True, False]
    [VotingReady, Locked]
  where
    mkBundle authScript from =
      let template = mkValidToNextStateBundle nCosigners nEffects authScript from
       in template
            { stakeParameters =
                template.stakeParameters
                  { numStake = 1
                  }
            }

-- * From Draft

mkInsufficientCosignsBundle :: Word -> Word -> ParameterBundle
mkInsufficientCosignsBundle nCosigners nEffects =
  template
    { stakeParameters =
        template.stakeParameters
          { perStakeGTs = insuffcientPerStakeGTs
          }
    }
  where
    insuffcientPerStakeGTs =
      Tagged $
        untag (def :: ProposalThresholds).toVoting
          `div` fromIntegral nCosigners
          - 1
    template = mkValidToNextStateBundle nCosigners nEffects False Draft

-- * From VotingReady

setWinnerAndVotes ::
  ParameterBundle ->
  Maybe (Winner, Integer) ->
  ParameterBundle
setWinnerAndVotes pb wv =
  pb
    { proposalParameters =
        pb.proposalParameters
          { winnerAndVotes = wv
          }
    }

mkInsufficientVotesBundle ::
  Word ->
  Word ->
  ParameterBundle
mkInsufficientVotesBundle nCosigners nEffects =
  mkValidToNextStateBundle nCosigners nEffects False VotingReady
    `setWinnerAndVotes` Nothing

mkAmbiguousWinnerBundle ::
  Word ->
  Word ->
  ParameterBundle
mkAmbiguousWinnerBundle nCosigners nEffects =
  mkValidToNextStateBundle nCosigners nEffects False VotingReady
    `setWinnerAndVotes` Just ambiguousWinnerVotes

-- * From Locked

mkValidFromLockedBundle :: Word -> Word -> ParameterBundle
mkValidFromLockedBundle nCosigners nEffects =
  mkValidToNextStateBundle nCosigners nEffects False Locked

mkMintGATsForWrongEffectsBundle ::
  Word ->
  Word ->
  ParameterBundle
mkMintGATsForWrongEffectsBundle nCosigners nEffects =
  template
    { authorityTokenParameters =
        take 4 $
          zipWith
            (\a i -> a {mintGATsFor = validatorHashes !! i})
            template.authorityTokenParameters
            [1, 3 ..]
    }
  where
    template = mkValidFromLockedBundle nCosigners nEffects

mkNoGATMintedBundle ::
  Word ->
  Word ->
  ParameterBundle
mkNoGATMintedBundle nCosigners nEffects =
  template
    { authorityTokenParameters = []
    }
  where
    template = mkValidFromLockedBundle nCosigners nEffects

mkMintGATsWithoutTagBundle ::
  Word ->
  Word ->
  ParameterBundle
mkMintGATsWithoutTagBundle nCosigners nEffects =
  template
    { authorityTokenParameters =
        ( \aut ->
            aut
              { invalidTokenName = True
              }
        )
          <$> template.authorityTokenParameters
    }
  where
    template = mkValidFromLockedBundle nCosigners nEffects

mkGATsWithWrongDatumBundle ::
  Word ->
  Word ->
  ParameterBundle
mkGATsWithWrongDatumBundle nCosigners nEffects =
  template
    { authorityTokenParameters = newAut
    }
  where
    template = mkValidFromLockedBundle nCosigners nEffects
    newAut =
      ( \aut ->
          AuthorityTokenParameters
            aut.mintGATsFor
            (Just (1 :: Integer))
            aut.carryAuthScript
            False
            False
      )
        <$> template.authorityTokenParameters

mkBadGovernorOutputDatumBundle ::
  Word ->
  Word ->
  ParameterBundle
mkBadGovernorOutputDatumBundle nCosigners nEffects =
  template
    { governorParameters = Just gov
    }
  where
    template = mkValidFromLockedBundle nCosigners nEffects
    gov = GovernorParameters True MintGATs

mkBadGovernorRedeemerBundle ::
  Word ->
  Word ->
  ParameterBundle
mkBadGovernorRedeemerBundle nCosigners nEffects =
  template
    { governorParameters = Just gov
    }
  where
    template = mkValidFromLockedBundle nCosigners nEffects
    gov = GovernorParameters False CreateProposal

mkFastforwardToFinishBundles ::
  Word ->
  Word ->
  [ParameterBundle]
mkFastforwardToFinishBundles nCosigners nEffects = updateTemplate <$> templates
  where
    templates = mkValidToFailedStateBundles nCosigners nEffects
    mkMaliciousTimRange =
      let lb = proposalStartingTime - 1
          dub =
            1
              + proposalStartingTime
              + (def :: ProposalTimingConfig).draftTime
          vub =
            dub
              + (def :: ProposalTimingConfig).votingTime
              + (def :: ProposalTimingConfig).lockingTime
          lub =
            vub
              + (def :: ProposalTimingConfig).executingTime
          go Draft = (lb, dub)
          go VotingReady = (lb, vub)
          go Locked = (lb, lub)
          go Finished = error "cannot advance from Finished"
       in uncurry closedBoundedInterval . go
    updateTemplate template =
      template
        { transactionTimeRange =
            mkMaliciousTimRange template.proposalParameters.fromStatus
        }<|MERGE_RESOLUTION|>--- conflicted
+++ resolved
@@ -495,11 +495,7 @@
         , output $
             mconcat
               [ script ps.mintGATsFor
-<<<<<<< HEAD
-              , maybe mempty withInlineDatum carryDatum
-=======
               , maybe mempty withDatum' carryDatum
->>>>>>> 2c099a0a
               , withValue value
               ]
         ]
