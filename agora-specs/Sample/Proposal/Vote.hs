--- conflicted
+++ resolved
@@ -385,7 +385,7 @@
             testValidator
               val.forProposalValidator
               "proposal"
-              agoraScripts.compiledProposalValidator
+              proposalValidator
               proposalInputDatum
               (mkProposalRedeemer ps.voteParameters)
               (spend $ mkProposalRef 1)
@@ -399,7 +399,7 @@
                 testValidator
                   val.forStakeValidator
                   "stake"
-                  agoraScripts.compiledStakeValidator
+                  proposalValidator
                   (mkStakeInputDatum ps.stakeParameters.stakeInputParameters)
                   (mkStakeRedeemer ps.stakeParameters.stakeOutputParameters)
                   (spend stakeRef)
@@ -484,25 +484,6 @@
           }
     }
 
-<<<<<<< HEAD
-    proposal =
-      testValidator
-        isValid
-        "proposal"
-        proposalValidator
-        proposalInputDatum
-        (mkProposalRedeemer ps)
-        (spend proposalRef)
-
-    stake =
-      let stakeInputDatum = mkStakeInputDatum ps
-       in validatorSucceedsWith
-            "stake"
-            stakeValidator
-            stakeInputDatum
-            stakeRedeemer
-            (spend stakeRef)
-=======
 noProposal :: ParameterBundle
 noProposal =
   ownerVoteWithSignleStake
@@ -570,5 +551,4 @@
                 { perStakeGTs = 1
                 }
           }
-    }
->>>>>>> 363bd83f
+    }