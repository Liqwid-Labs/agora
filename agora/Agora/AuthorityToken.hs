--- conflicted
+++ resolved
@@ -2,7 +2,6 @@
 Module     : Agora.AuthorityToken
 Maintainer : emi@haskell.fyi
 Description: Tokens acting as redeemable proofs of DAO authority.
-
 Tokens acting as redeemable proofs of DAO authority.
 -}
 module Agora.AuthorityToken (
@@ -62,61 +61,25 @@
      the script address the token resides in matches the TokenName.
      Since the TokenName was tagged upon mint with the Effect script
      it was sent to, this is enough to prove validity.
-
      In other words, check that all assets of a particular currency symbol
      are tagged with a TokenName that matches where they live.
 -}
 authorityTokensValidIn :: Term s (PCurrencySymbol :--> PTxOut :--> PBool)
-authorityTokensValidIn = phoistAcyclic $ -- /Lift/ the `Term`.
+authorityTokensValidIn = phoistAcyclic $
   plam $ \authorityTokenSym txOut'' -> P.do
-    -- Extract the desired fields: address and value, from the
-    -- transaction output info.
     PTxOut txOut' <- pmatch txOut''
     txOut <- pletFields @'["address", "value"] $ txOut'
     PAddress address <- pmatch txOut.address
     PValue value' <- pmatch txOut.value
     PMap value <- pmatch value'
-
-    -- Search the transaction output info's value for the
-    -- provided currency symbol for the authority token.
     pmatch (plookup # pdata authorityTokenSym # value) $ \case
-      -- In the case of `PNothing`, no GATs exist at this output
-      -- and ipso facto they are all valid.
-      PNothing -> pconstant True
-      -- This is the case wherein a TokenName/Integer map /has/
-      -- been found for the given currency symbol.
       PJust (pfromData -> tokenMap') ->
-        -- Now we need to look at the transaction output's
-        -- address.
         pmatch (pfield @"credential" # address) $ \case
-<<<<<<< HEAD
-          -- GATs should only be sent to Effect validators,
-          -- therefore we consider this invalid and return False.
-          PPubKeyCredential _ -> pconstant False
-          -- This is a script address. We need to ensure that
-          -- the the `TokenName`s associated with the given
-          -- currency symbol are all equal to this script
-          -- address.
-=======
           PPubKeyCredential _ ->
             -- GATs should only be sent to Effect validators
             ptraceIfFalse "authorityTokensValidIn: GAT incorrectly lives at PubKey" $ pconstant False
->>>>>>> be3b8ea5
           PScriptCredential ((pfromData . (pfield @"_0" #)) -> cred) -> P.do
-            -- Unwrap the `TokenName`/`Integer` map.
             PMap tokenMap <- pmatch tokenMap'
-<<<<<<< HEAD
-
-            -- Check that the `TokenName` is equal to the validator
-            -- hash for all of the `TokenName` keys in the map.
-            pall
-              # plam
-                ( \tnMap ->
-                    pforgetData (pfstBuiltin # tnMap)
-                      #== pforgetData (pdata cred)
-                )
-              # tokenMap
-=======
             ptraceIfFalse "authorityTokensValidIn: GAT TokenName doesn't match ScriptHash" $
               pall
                 # plam
@@ -127,7 +90,6 @@
       PNothing ->
         -- No GATs exist at this output!
         pconstant True
->>>>>>> be3b8ea5
 
 -- | Assert that a single authority token has been burned.
 singleAuthorityTokenBurned ::
