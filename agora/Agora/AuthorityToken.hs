{- |
Module     : Agora.AuthorityToken
Maintainer : emi@haskell.fyi
Description: Tokens acting as redeemable proofs of DAO authority.
Tokens acting as redeemable proofs of DAO authority.
-}
module Agora.AuthorityToken (
  authorityTokenPolicy,
  authorityTokensValidIn,
  singleAuthorityTokenBurned,
  AuthorityToken (..),
) where

import Plutarch.Api.V1 (
  PAddress (..),
  PCredential (..),
  PCurrencySymbol (..),
  PMintingPolicy,
  PScriptContext (..),
  PScriptPurpose (..),
  PTxInInfo (PTxInInfo),
  PTxInfo (..),
  PTxOut (..),
 )
import Plutarch.Api.V1.AssocMap (PMap (PMap))
import Plutarch.Api.V1.Extra (passetClass, passetClassValueOf)
import Plutarch.Api.V1.Value (PValue (PValue))
import Plutarch.Builtin (pforgetData)
import Plutus.V1.Ledger.Value (AssetClass (AssetClass))

import Prelude

--------------------------------------------------------------------------------

import Agora.Utils (
  allOutputs,
  plookup,
  psymbolValueOf,
  ptokenSpent,
  tcassert,
  tcmatch,
 )

--------------------------------------------------------------------------------

{- | An AuthorityToken represents a proof that a particular token
     moved while this token was minted. In effect, this means that
     the validator that locked such a token must have approved
     said transaction. Said validator should be made aware of
     *this* token's existence in order to prevent incorrect minting.
-}
newtype AuthorityToken = AuthorityToken
  { authority :: AssetClass
  -- ^ Token that must move in order for minting this to be valid.
  }

--------------------------------------------------------------------------------

{- | Check that all GATs are valid in a particular TxOut.
     How this is checked: an AuthorityToken should never leave
     the Effect it was initially sent to, so we simply check that
     the script address the token resides in matches the TokenName.
     Since the TokenName was tagged upon mint with the Effect script
     it was sent to, this is enough to prove validity.
     In other words, check that all assets of a particular currency symbol
     are tagged with a TokenName that matches where they live.
-}
authorityTokensValidIn :: Term s (PCurrencySymbol :--> PTxOut :--> PBool)
authorityTokensValidIn = phoistAcyclic $
  plam $ \authorityTokenSym txOut'' -> unTermCont $ do
    PTxOut txOut' <- tcmatch txOut''
    txOut <- tcont $ pletFields @'["address", "value"] $ txOut'
    PAddress address <- tcmatch txOut.address
    PValue value' <- tcmatch txOut.value
    PMap value <- tcmatch value'
    pure $
      pmatch (plookup # pdata authorityTokenSym # value) $ \case
        PJust (pfromData -> tokenMap') ->
          pmatch (pfield @"credential" # address) $ \case
            PPubKeyCredential _ ->
              -- GATs should only be sent to Effect validators
              ptraceIfFalse "authorityTokensValidIn: GAT incorrectly lives at PubKey" $ pconstant False
            PScriptCredential ((pfromData . (pfield @"_0" #)) -> cred) -> unTermCont $ do
              PMap tokenMap <- tcmatch tokenMap'
              pure $
                ptraceIfFalse "authorityTokensValidIn: GAT TokenName doesn't match ScriptHash" $
                  pall
                    # plam
                      ( \pair ->
                          pforgetData (pfstBuiltin # pair) #== pforgetData (pdata cred)
                      )
                    # tokenMap
        PNothing ->
          -- No GATs exist at this output!
          pconstant True

-- | Assert that a single authority token has been burned.
singleAuthorityTokenBurned ::
  forall (s :: S).
  Term s PCurrencySymbol ->
  Term s (PAsData PTxInfo) ->
  Term s PValue ->
  Term s PBool
singleAuthorityTokenBurned gatCs txInfo mint = unTermCont $ do
  let gatAmountMinted :: Term _ PInteger
      gatAmountMinted = psymbolValueOf # gatCs # mint

  txInfoF <- tcont $ pletFields @'["inputs"] $ txInfo

  pure $
    foldr1
      (#&&)
      [ ptraceIfFalse "singleAuthorityTokenBurned: Must burn exactly 1 GAT" $ gatAmountMinted #== -1
      , ptraceIfFalse "singleAuthorityTokenBurned: All GAT tokens must be valid at the inputs" $
          pall
            # plam
              ( \txInInfo' -> unTermCont $ do
                  PTxInInfo txInInfo <- tcmatch (pfromData txInInfo')
                  let txOut' = pfield @"resolved" # txInInfo
                  pure $ authorityTokensValidIn # gatCs # pfromData txOut'
              )
            # txInfoF.inputs
      ]

-- | Policy given 'AuthorityToken' params.
authorityTokenPolicy :: AuthorityToken -> ClosedTerm PMintingPolicy
authorityTokenPolicy params =
  plam $ \_redeemer ctx' ->
    pmatch ctx' $ \(PScriptContext ctx') -> unTermCont $ do
      ctx <- tcont $ pletFields @'["txInfo", "purpose"] ctx'
      PTxInfo txInfo' <- tcmatch $ pfromData ctx.txInfo
      txInfo <- tcont $ pletFields @'["inputs", "mint"] txInfo'
      let inputs = txInfo.inputs
          mintedValue = pfromData txInfo.mint
          AssetClass (govCs, govTn) = params.authority
          govAc = passetClass # pconstant govCs # pconstant govTn
          govTokenSpent = ptokenSpent # govAc # inputs

      PMinting ownSymbol' <- tcmatch $ pfromData ctx.purpose

      let ownSymbol = pfromData $ pfield @"_0" # ownSymbol'
          mintedATs = passetClassValueOf # mintedValue # (passetClass # ownSymbol # pconstant "")
<<<<<<< HEAD
      pif
        (0 #< mintedATs)
        ( P.do
            passert "Parent token did not move in minting GATs" govTokenSpent
            passert "All outputs only emit valid GATs" $
              allOutputs @PData # pfromData ctx.txInfo #$ plam $ \txOut _value _address _datum ->
                authorityTokensValidIn
                  # ownSymbol
                  # txOut
            popaque $ pconstant ()
        )
        (popaque $ pconstant ())
=======
      pure $
        pif
          (0 #< mintedATs)
          ( unTermCont $ do
              tcassert "Parent token did not move in minting GATs" govTokenSpent
              tcassert "All outputs only emit valid GATs" $
                allOutputs @PData # pfromData ctx.txInfo #$ plam $ \txOut _value _address _datum ->
                  authorityTokensValidIn
                    # ownSymbol
                    # txOut

              pure $ pconstant ()
          )
          (pconstant ())
>>>>>>> 64ac81bc
<|MERGE_RESOLUTION|>--- conflicted
+++ resolved
@@ -140,20 +140,6 @@
 
       let ownSymbol = pfromData $ pfield @"_0" # ownSymbol'
           mintedATs = passetClassValueOf # mintedValue # (passetClass # ownSymbol # pconstant "")
-<<<<<<< HEAD
-      pif
-        (0 #< mintedATs)
-        ( P.do
-            passert "Parent token did not move in minting GATs" govTokenSpent
-            passert "All outputs only emit valid GATs" $
-              allOutputs @PData # pfromData ctx.txInfo #$ plam $ \txOut _value _address _datum ->
-                authorityTokensValidIn
-                  # ownSymbol
-                  # txOut
-            popaque $ pconstant ()
-        )
-        (popaque $ pconstant ())
-=======
       pure $
         pif
           (0 #< mintedATs)
@@ -164,8 +150,6 @@
                   authorityTokensValidIn
                     # ownSymbol
                     # txOut
-
-              pure $ pconstant ()
+              pure $ popaque $ pconstant ()
           )
-          (pconstant ())
->>>>>>> 64ac81bc
+          (popaque $ pconstant ())