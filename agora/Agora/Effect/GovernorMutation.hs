{-# LANGUAGE TemplateHaskell #-}

{- |
Module     : Agora.Effect.GovernorMutation
Maintainer : connor@mlabs.city
Description: An effect that mutates governor settings.

An effect for mutating governor settings.
-}
module Agora.Effect.GovernorMutation (
  -- * Haskell-land
  MutateGovernorDatum (..),

  -- * Plutarch-land
  PMutateGovernorDatum (..),

  -- * Scripts
  mutateGovernorValidator,
) where

import Agora.Effect (makeEffect)
import Agora.Governor (
  GovernorDatum,
  GovernorRedeemer (MutateGovernor),
  PGovernorDatum,
  PGovernorRedeemer,
 )
import Agora.Plutarch.Orphans ()
<<<<<<< HEAD
import Plutarch.Api.V1 (PCurrencySymbol)
=======
import Agora.Scripts (AgoraScripts, authorityTokenSymbol, governorSTSymbol, governorValidatorHash)
import Agora.Utils (pfromSingleton, ptryFromRedeemer)
>>>>>>> 1821dd6a
import Plutarch.Api.V2 (
  PScriptPurpose (PSpending),
  PTxOutRef,
  PValidator,
 )
import Plutarch.DataRepr (
  DerivePConstantViaData (DerivePConstantViaData),
  PDataFields,
 )
<<<<<<< HEAD
import Plutarch.Extra.AssetClass (PAssetClass, passetClassValueOf)
import Plutarch.Extra.Maybe (
  passertPJust,
 )
import Plutarch.Extra.ScriptContext (pfromOutputDatum, pisScriptAddress)
import "liqwid-plutarch-extra" Plutarch.Extra.TermCont (pguardC, pletFieldsC)
=======
import Plutarch.Extra.Field (pletAll, pletAllC)
import Plutarch.Extra.Maybe (passertPJust, pdnothing)
import Plutarch.Extra.Record (mkRecordConstr, (.=))
import Plutarch.Extra.ScriptContext (paddressFromValidatorHash, pfromOutputDatum, pisScriptAddress)
import "liqwid-plutarch-extra" Plutarch.Extra.TermCont (pguardC, pletC, pletFieldsC)
import Plutarch.Extra.Value (psymbolValueOf)
>>>>>>> 1821dd6a
import Plutarch.Lift (PConstantDecl, PLifted, PUnsafeLiftDecl)
import PlutusLedgerApi.V1 (TxOutRef)
import PlutusTx qualified

--------------------------------------------------------------------------------

{- | Haskell-level datum for the governor mutation effect script.

     @since 0.1.0
-}
data MutateGovernorDatum = MutateGovernorDatum
  { governorRef :: TxOutRef
  -- ^ Referenced governor state UTXO should be updated by the effect.
  , newDatum :: GovernorDatum
  -- ^ The new settings for the governor.
  }
  deriving stock
    ( -- | @since 0.1.ç
      Show
    , -- | @since 0.1.ç
      Generic
    )

PlutusTx.makeIsDataIndexed ''MutateGovernorDatum [('MutateGovernorDatum, 0)]

--------------------------------------------------------------------------------

{- | Plutarch-level version of 'MutateGovernorDatum'.

     @since 0.1.0
-}
newtype PMutateGovernorDatum (s :: S)
  = PMutateGovernorDatum
      ( Term
          s
          ( PDataRecord
              '[ "governorRef" ':= PTxOutRef
               , "newDatum" ':= PGovernorDatum
               ]
          )
      )
  deriving stock
    ( -- | @since 0.1.0
      Generic
    )
  deriving anyclass
    ( -- | @since 0.1.0
      PlutusType
    , -- | @since 0.1.0
      PIsData
    , -- | @since 0.1.0
      PDataFields
    , -- | @since 0.1.0
      PEq
    )

instance DerivePlutusType PMutateGovernorDatum where
  type DPTStrat _ = PlutusTypeData

-- | @since 0.1.0
instance PUnsafeLiftDecl PMutateGovernorDatum where
  type PLifted PMutateGovernorDatum = MutateGovernorDatum

-- | @since 0.1.0
deriving via
  (DerivePConstantViaData MutateGovernorDatum PMutateGovernorDatum)
  instance
    (PConstantDecl MutateGovernorDatum)

-- | @since 0.1.0
deriving anyclass instance PTryFrom PData PMutateGovernorDatum

--------------------------------------------------------------------------------

{- | Validator for the governor mutation effect.

     This effect is implemented using the 'Agora.Effect.makeEffect' wrapper,
     meaning that the burning of GAT is checked in said wrapper.

     In order to locate the governor, the validator is parametrized with a 'Agora.Governor.Governor'.

     All the information it needs to validate the effect is encoded in the 'MutateGovernorDatum',
      so regardless what redeemer it's given, it will check:

     - No token is minted/burnt other than GAT.
     - Nothing is being paid to the the effect validator.
     - The governor's state UTXO must be spent:

         * It carries exactly one GST.
         * It's referenced by 'governorRef' in the effect's datum.

     - A new state UTXO is paid to the governor:

         * It contains the GST.
         * It has valid governor state datum.
         * The datum is exactly the same as the 'newDatum'.

     @since 1.0.0
-}
mutateGovernorValidator ::
<<<<<<< HEAD
  ClosedTerm (PAssetClass :--> PCurrencySymbol :--> PValidator)
mutateGovernorValidator =
  plam $ \gstAssetClass -> makeEffect @PMutateGovernorDatum $
    \_ datum _ txInfo -> unTermCont $ do
      datumF <- pletFieldsC @'["newDatum", "governorRef"] datum
      txInfoF <- pletFieldsC @'["mint", "inputs", "outputs", "datums"] txInfo

      let gstValueOf =
            plam $ \v -> passetClassValueOf # pfromData v # gstAssetClass

      let mint :: Term _ (PBuiltinList _)
          mint = pto $ pto $ pto $ pfromData txInfoF.mint

      pguardC "Nothing should be minted/burnt other than GAT" $
        plength # mint #== 1

      -- Only two script inputs are alloed: one from the effect, one from the governor.
      pguardC "Only self and governor script inputs are allowed" $
        pfoldr
          # phoistAcyclic
            ( plam $ \inInfo count ->
                let address = pfield @"address" #$ pfield @"resolved" # inInfo
                 in pif
                      (pisScriptAddress # address)
                      (count + 1)
                      count
            )
          # (0 :: Term _ PInteger)
          # pfromData txInfoF.inputs
          #== 2

      -- Find the governor input by looking for GST.
      let inputWithGST =
            passertPJust # "Governor input not found" #$ pfind
              # plam
                ( \inInfo ->
                    let value = pfield @"value" #$ pfield @"resolved" # inInfo
                     in gstValueOf # value #== 1
                )
              # pfromData txInfoF.inputs

      govInInfo <- pletFieldsC @'["outRef", "resolved"] $ inputWithGST

      -- The effect can only modify the governor UTXO referenced in the datum.
      pguardC "Can only modify the pinned governor" $
        govInInfo.outRef #== datumF.governorRef

      -- The transaction can only have one output, which should be sent to the governor.
      pguardC "Only governor output is allowed" $
        plength # pfromData txInfoF.outputs #== 1

      let govAddress = pfield @"address" #$ govInInfo.resolved
          govOutput' = phead # pfromData txInfoF.outputs

      govOutput <- pletFieldsC @'["address", "value", "datum"] govOutput'

      pguardC "No output to the governor" $
        govOutput.address #== govAddress

      pguardC "Governor output doesn't carry the GST" $
        gstValueOf # govOutput.value #== 1

      let governorOutputDatum =
            ptrace "Governor output datum not found" $
              pfromOutputDatum @PGovernorDatum # govOutput.datum # txInfoF.datums

      -- Ensure the output governor datum is what we want.
      pguardC "Unexpected governor datum" $
        datumF.newDatum #== governorOutputDatum
      pguardC "New governor datum should be valid" $
        pisGovernorDatumValid # governorOutputDatum

      return $ popaque $ pconstant ()
=======
  -- | Lazy precompiled scripts. This is beacuse we need the symbol of GST.
  AgoraScripts ->
  ClosedTerm PValidator
mutateGovernorValidator as = makeEffect (authorityTokenSymbol as) $
  \_gatCs (effectDatum :: Term _ PMutateGovernorDatum) _ txInfo -> unTermCont $ do
    effectDatumF <- pletAllC effectDatum
    txInfoF <- pletFieldsC @'["inputs", "outputs", "datums", "redeemers"] txInfo

    ----------------------------------------------------------------------------

    scriptInputs <-
      pletC $
        pfilter
          # plam
            ( \inInfo ->
                pisScriptAddress
                  #$ pfield @"address"
                  #$ pfield @"resolved" # inInfo
            )
          # pfromData txInfoF.inputs

    -- Only two script inputs are alloed: one from the effect script, another from the governor.
    pguardC "Only self and governor script inputs are allowed" $
      plength # scriptInputs #== 2

    pguardC "Governor input should present" $
      pany
        # plam
          ( flip pletAll $ \inputF ->
              let gstSymbol = pconstant $ governorSTSymbol as
                  governorAddress =
                    paddressFromValidatorHash
                      # pconstant (governorValidatorHash as)
                      # pdnothing

                  isGovernorInput =
                    foldl1
                      (#&&)
                      [ ptraceIfFalse "Can only modify the pinned governor" $
                          inputF.outRef #== effectDatumF.governorRef
                      , ptraceIfFalse "Governor UTxO should carry GST" $
                          psymbolValueOf
                            # gstSymbol
                            # (pfield @"value" # inputF.resolved)
                            #== 1
                      , ptraceIfFalse "Governor validator run" $
                          pfield @"address" # inputF.resolved
                            #== governorAddress
                      ]
               in isGovernorInput
          )
        # scriptInputs

    let governorRedeemer =
          pfromData $
            passertPJust # "Govenor redeemer should be resolved"
              #$ ptryFromRedeemer @(PAsData PGovernorRedeemer)
                # mkRecordConstr PSpending (#_0 .= effectDatumF.governorRef)
                # txInfoF.redeemers

    pguardC "Spend governor with redeemer MutateGovernor" $
      governorRedeemer #== pconstant MutateGovernor

    ----------------------------------------------------------------------------

    let governorOutput =
          ptrace "Only governor output is allowed" $
            pfromSingleton # pfromData txInfoF.outputs

        governorOutputDatum =
          ptrace "Resolve governor outoput datum" $
            pfromOutputDatum @PGovernorDatum
              # (pfield @"datum" # governorOutput)
              # txInfoF.datums

    pguardC "New governor datum correct" $
      governorOutputDatum #== effectDatumF.newDatum

    return $ popaque $ pconstant ()
>>>>>>> 1821dd6a
<|MERGE_RESOLUTION|>--- conflicted
+++ resolved
@@ -26,12 +26,8 @@
   PGovernorRedeemer,
  )
 import Agora.Plutarch.Orphans ()
-<<<<<<< HEAD
-import Plutarch.Api.V1 (PCurrencySymbol)
-=======
 import Agora.Scripts (AgoraScripts, authorityTokenSymbol, governorSTSymbol, governorValidatorHash)
 import Agora.Utils (pfromSingleton, ptryFromRedeemer)
->>>>>>> 1821dd6a
 import Plutarch.Api.V2 (
   PScriptPurpose (PSpending),
   PTxOutRef,
@@ -41,21 +37,12 @@
   DerivePConstantViaData (DerivePConstantViaData),
   PDataFields,
  )
-<<<<<<< HEAD
-import Plutarch.Extra.AssetClass (PAssetClass, passetClassValueOf)
-import Plutarch.Extra.Maybe (
-  passertPJust,
- )
-import Plutarch.Extra.ScriptContext (pfromOutputDatum, pisScriptAddress)
-import "liqwid-plutarch-extra" Plutarch.Extra.TermCont (pguardC, pletFieldsC)
-=======
 import Plutarch.Extra.Field (pletAll, pletAllC)
 import Plutarch.Extra.Maybe (passertPJust, pdnothing)
 import Plutarch.Extra.Record (mkRecordConstr, (.=))
 import Plutarch.Extra.ScriptContext (paddressFromValidatorHash, pfromOutputDatum, pisScriptAddress)
 import "liqwid-plutarch-extra" Plutarch.Extra.TermCont (pguardC, pletC, pletFieldsC)
 import Plutarch.Extra.Value (psymbolValueOf)
->>>>>>> 1821dd6a
 import Plutarch.Lift (PConstantDecl, PLifted, PUnsafeLiftDecl)
 import PlutusLedgerApi.V1 (TxOutRef)
 import PlutusTx qualified
@@ -156,81 +143,6 @@
      @since 1.0.0
 -}
 mutateGovernorValidator ::
-<<<<<<< HEAD
-  ClosedTerm (PAssetClass :--> PCurrencySymbol :--> PValidator)
-mutateGovernorValidator =
-  plam $ \gstAssetClass -> makeEffect @PMutateGovernorDatum $
-    \_ datum _ txInfo -> unTermCont $ do
-      datumF <- pletFieldsC @'["newDatum", "governorRef"] datum
-      txInfoF <- pletFieldsC @'["mint", "inputs", "outputs", "datums"] txInfo
-
-      let gstValueOf =
-            plam $ \v -> passetClassValueOf # pfromData v # gstAssetClass
-
-      let mint :: Term _ (PBuiltinList _)
-          mint = pto $ pto $ pto $ pfromData txInfoF.mint
-
-      pguardC "Nothing should be minted/burnt other than GAT" $
-        plength # mint #== 1
-
-      -- Only two script inputs are alloed: one from the effect, one from the governor.
-      pguardC "Only self and governor script inputs are allowed" $
-        pfoldr
-          # phoistAcyclic
-            ( plam $ \inInfo count ->
-                let address = pfield @"address" #$ pfield @"resolved" # inInfo
-                 in pif
-                      (pisScriptAddress # address)
-                      (count + 1)
-                      count
-            )
-          # (0 :: Term _ PInteger)
-          # pfromData txInfoF.inputs
-          #== 2
-
-      -- Find the governor input by looking for GST.
-      let inputWithGST =
-            passertPJust # "Governor input not found" #$ pfind
-              # plam
-                ( \inInfo ->
-                    let value = pfield @"value" #$ pfield @"resolved" # inInfo
-                     in gstValueOf # value #== 1
-                )
-              # pfromData txInfoF.inputs
-
-      govInInfo <- pletFieldsC @'["outRef", "resolved"] $ inputWithGST
-
-      -- The effect can only modify the governor UTXO referenced in the datum.
-      pguardC "Can only modify the pinned governor" $
-        govInInfo.outRef #== datumF.governorRef
-
-      -- The transaction can only have one output, which should be sent to the governor.
-      pguardC "Only governor output is allowed" $
-        plength # pfromData txInfoF.outputs #== 1
-
-      let govAddress = pfield @"address" #$ govInInfo.resolved
-          govOutput' = phead # pfromData txInfoF.outputs
-
-      govOutput <- pletFieldsC @'["address", "value", "datum"] govOutput'
-
-      pguardC "No output to the governor" $
-        govOutput.address #== govAddress
-
-      pguardC "Governor output doesn't carry the GST" $
-        gstValueOf # govOutput.value #== 1
-
-      let governorOutputDatum =
-            ptrace "Governor output datum not found" $
-              pfromOutputDatum @PGovernorDatum # govOutput.datum # txInfoF.datums
-
-      -- Ensure the output governor datum is what we want.
-      pguardC "Unexpected governor datum" $
-        datumF.newDatum #== governorOutputDatum
-      pguardC "New governor datum should be valid" $
-        pisGovernorDatumValid # governorOutputDatum
-
-      return $ popaque $ pconstant ()
-=======
   -- | Lazy precompiled scripts. This is beacuse we need the symbol of GST.
   AgoraScripts ->
   ClosedTerm PValidator
@@ -309,5 +221,4 @@
     pguardC "New governor datum correct" $
       governorOutputDatum #== effectDatumF.newDatum
 
-    return $ popaque $ pconstant ()
->>>>>>> 1821dd6a
+    return $ popaque $ pconstant ()