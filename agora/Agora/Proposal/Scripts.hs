{- |
Module     : Agora.Proposal.Scripts
Maintainer : emi@haskell.fyi
Description: Plutus Scripts for Proposals.

Plutus Scripts for Proposals.
-}
module Agora.Proposal.Scripts (
  proposalValidator,
  proposalPolicy,
) where

import Agora.Proposal (
  PProposalDatum (PProposalDatum),
  PProposalRedeemer (..),
  Proposal (governorSTAssetClass, stakeSTAssetClass),
 )
import Agora.Record (mkRecordConstr, (.&), (.=))
import Agora.Stake (findStakeOwnedBy)
import Agora.Utils (
  anyOutput,
  findTxOutByTxOutRef,
  getMintingPolicySymbol,
  pisUniq,
  psymbolValueOf,
  ptokenSpent,
  ptxSignedBy,
  pvalueSpent,
  tcassert,
  tclet,
  tcmatch,
  tctryFrom,
 )
import Plutarch.Api.V1 (
  PMintingPolicy,
  PScriptContext (PScriptContext),
  PScriptPurpose (PMinting, PSpending),
  PTxInfo (PTxInfo),
  PValidator,
 )
import Plutarch.Api.V1.Extra (passetClass, passetClassValueOf)
import Plutus.V1.Ledger.Value (AssetClass (AssetClass))

{- | Policy for Proposals.

   == What this policy does

   === For minting:

   - Governor is happy with mint.

     * The governor must do most of the checking for the validity of the
       transaction. For example, the governor must check that the datum
       is correct, and that the ST is correctly paid to the right validator.

   - Exactly 1 token is minted.

   === For burning:

   - This policy cannot be burned.
-}
<<<<<<< HEAD
proposalPolicy ::
  -- | The assetclass of GST, see 'Agora.Governor.Scripts.governorPolicy'.
  AssetClass ->
  ClosedTerm PMintingPolicy
proposalPolicy (AssetClass (govCs, govTn)) =
  plam $ \_redeemer ctx' -> P.do
    PScriptContext ctx' <- pmatch ctx'
    ctx <- pletFields @'["txInfo", "purpose"] ctx'
    PTxInfo txInfo' <- pmatch $ pfromData ctx.txInfo
    txInfo <- pletFields @'["inputs", "mint"] txInfo'
    PMinting _ownSymbol <- pmatch $ pfromData ctx.purpose
=======
proposalPolicy :: Proposal -> ClosedTerm PMintingPolicy
proposalPolicy proposal =
  plam $ \_redeemer ctx' -> unTermCont $ do
    PScriptContext ctx' <- tcmatch ctx'
    ctx <- tcont $ pletFields @'["txInfo", "purpose"] ctx'
    PTxInfo txInfo' <- tcmatch $ pfromData ctx.txInfo
    txInfo <- tcont $ pletFields @'["inputs", "mint"] txInfo'
    PMinting _ownSymbol <- tcmatch $ pfromData ctx.purpose
>>>>>>> 64ac81bc

    let inputs = txInfo.inputs
        mintedValue = pfromData txInfo.mint

    PMinting ownSymbol' <- tcmatch $ pfromData ctx.purpose
    let mintedProposalST =
          passetClassValueOf
            # mintedValue
            # (passetClass # (pfield @"_0" # ownSymbol') # pconstant "")

    tcassert "Governance state-thread token must move" $
      ptokenSpent
        # (passetClass # pconstant govCs # pconstant govTn)
        # inputs

    tcassert "Minted exactly one proposal ST" $
      mintedProposalST #== 1

    pure $ popaque (pconstant ())

{- | The validator for Proposals.

The documentation for various of the redeemers lives at 'Agora.Proposal.ProposalRedeemer'.

== What this validator does

=== Voting/unlocking

When voting and unlocking, the proposal must witness a state transition
occuring in the relevant Stake. This transition must place a lock on
the stake that is tagged with the right 'Agora.Proposal.ResultTag', and 'Agora.Proposal.ProposalId'.

=== Periods

Most redeemers are time-sensitive.

A list of all time-sensitive redeemers and their requirements:

- 'Agora.Proposal.Vote' can only be used when both the status is in 'Agora.Proposal.VotingReady',
  and 'Agora.Proposal.Time.isVotingPeriod' is true.
- 'Agora.Proposal.Cosign' can only be used when both the status is in 'Agora.Proposal.Draft',
  and 'Agora.Proposal.Time.isDraftPeriod' is true.
- 'Agora.Proposal.AdvanceProposal' can only be used when the status can be advanced
  (see 'Agora.Proposal.AdvanceProposal' docs).
- 'Agora.Proposal.Unlock' is always valid.
-}
proposalValidator :: Proposal -> ClosedTerm PValidator
proposalValidator proposal =
  plam $ \datum redeemer ctx' -> unTermCont $ do
    PScriptContext ctx' <- tcmatch ctx'
    ctx <- tcont $ pletFields @'["txInfo", "purpose"] ctx'
    txInfo <- tclet $ pfromData ctx.txInfo
    PTxInfo txInfo' <- tcmatch txInfo
    txInfoF <- tcont $ pletFields @'["inputs", "mint", "datums", "signatories"] txInfo'
    PSpending ((pfield @"_0" #) -> txOutRef) <- tcmatch $ pfromData ctx.purpose

    PJust txOut <- tcmatch $ findTxOutByTxOutRef # txOutRef # txInfoF.inputs
    txOutF <- tcont $ pletFields @'["address", "value"] $ txOut

    (pfromData -> proposalDatum, _) <-
      tctryFrom @(PAsData PProposalDatum) datum
    (pfromData -> proposalRedeemer, _) <-
      tctryFrom @(PAsData PProposalRedeemer) redeemer

    proposalF <-
      tcont $
        pletFields
          @'[ "proposalId"
            , "effects"
            , "status"
            , "cosigners"
            , "thresholds"
            , "votes"
            ]
          proposalDatum

    ownAddress <- tclet $ txOutF.address

    let stCurrencySymbol =
<<<<<<< HEAD
          pconstant $ getMintingPolicySymbol (proposalPolicy proposal.governorSTAssetClass)
    valueSpent <- plet $ pvalueSpent # txInfoF.inputs
    spentST <- plet $ psymbolValueOf # stCurrencySymbol #$ valueSpent
=======
          pconstant $ getMintingPolicySymbol (proposalPolicy proposal)
    valueSpent <- tclet $ pvalueSpent # txInfoF.inputs
    spentST <- tclet $ psymbolValueOf # stCurrencySymbol #$ valueSpent
>>>>>>> 64ac81bc
    let AssetClass (stakeSym, stakeTn) = proposal.stakeSTAssetClass
    stakeSTAssetClass <-
      tclet $ passetClass # pconstant stakeSym # pconstant stakeTn
    spentStakeST <-
<<<<<<< HEAD
      plet $ passetClassValueOf # valueSpent # stakeSTAssetClass

    signedBy <- plet $ ptxSignedBy # txInfoF.signatories

    passert "ST at inputs must be 1" $
      spentST #== 1

    pmatch proposalRedeemer $ \case
      PVote _r -> P.do
        popaque (pconstant ())
      --------------------------------------------------------------------------
      PCosign r -> P.do
        newSigs <- plet $ pfield @"newCosigners" # r

        passert "Cosigners are unique" $
          pisUniq # phoistAcyclic (plam $ \(pfromData -> x) (pfromData -> y) -> x #< y) # newSigs

        passert "Signed by all new cosigners" $
          pall # signedBy # newSigs

        passert "As many new cosigners as Stake datums" $
          spentStakeST #== plength # newSigs

        passert "All new cosigners are witnessed by their Stake datums" $
          pall
            # plam
              ( \sig ->
                  pmatch
                    ( findStakeOwnedBy # stakeSTAssetClass
                        # pfromData sig
                        # txInfoF.datums
                        # txInfoF.inputs
                    )
                    $ \case
                      PNothing -> pcon PFalse
                      PJust _ -> pcon PTrue
              )
            # newSigs

        passert "Signatures are correctly added to cosignature list" $
          anyOutput @PProposalDatum # ctx.txInfo
            #$ plam
            $ \newValue address newProposalDatum -> P.do
              let updatedSigs = pconcat # newSigs # proposalF.cosigners
                  correctDatum =
                    pdata newProposalDatum
                      #== pdata
                        ( mkRecordConstr
                            PProposalDatum
                            ( #proposalId .= proposalF.proposalId
                                .& #effects .= proposalF.effects
                                .& #status .= proposalF.status
                                .& #cosigners .= pdata updatedSigs
                                .& #thresholds .= proposalF.thresholds
                                .& #votes .= proposalF.votes
                            )
                        )

              foldr1
                (#&&)
                [ ptraceIfFalse "Datum must be correct" correctDatum
                , ptraceIfFalse "Value should be correct" $
                    pdata txOutF.value #== pdata newValue
                , ptraceIfFalse "Must be sent to Proposal's address" $
                    ownAddress #== pdata address
                ]

        popaque (pconstant ())
      --------------------------------------------------------------------------
      PUnlock _r -> P.do
        popaque (pconstant ())
      --------------------------------------------------------------------------
      PAdvanceProposal _r -> P.do
        popaque (pconstant ())
=======
      tclet $ passetClassValueOf # valueSpent # stakeSTAssetClass

    signedBy <- tclet $ ptxSignedBy # txInfoF.signatories

    tcassert "ST at inputs must be 1" (spentST #== 1)

    pure $
      pmatch proposalRedeemer $ \case
        PVote _r -> popaque (pconstant ())
        --------------------------------------------------------------------------
        PCosign r -> unTermCont $ do
          newSigs <- tclet $ pfield @"newCosigners" # r

          tcassert "Cosigners are unique" $
            pisUniq # newSigs

          tcassert "Signed by all new cosigners" $
            pall # signedBy # newSigs

          tcassert "As many new cosigners as Stake datums" $
            spentStakeST #== plength # newSigs

          tcassert "All new cosigners are witnessed by their Stake datums" $
            pall
              # plam
                ( \sig ->
                    pmatch
                      ( findStakeOwnedBy # stakeSTAssetClass
                          # pfromData sig
                          # txInfoF.datums
                          # txInfoF.inputs
                      )
                      $ \case
                        PNothing -> pcon PFalse
                        PJust _ -> pcon PTrue
                )
              # newSigs

          tcassert "Signatures are correctly added to cosignature list" $
            anyOutput @PProposalDatum # ctx.txInfo
              #$ plam
              $ \newValue address newProposalDatum ->
                let updatedSigs = pconcat # newSigs # proposalF.cosigners
                    correctDatum =
                      pdata newProposalDatum
                        #== pdata
                          ( mkRecordConstr
                              PProposalDatum
                              ( #proposalId .= proposalF.proposalId
                                  .& #effects .= proposalF.effects
                                  .& #status .= proposalF.status
                                  .& #cosigners .= pdata updatedSigs
                                  .& #thresholds .= proposalF.thresholds
                                  .& #votes .= proposalF.votes
                              )
                          )
                 in foldr1
                      (#&&)
                      [ ptraceIfFalse "Datum must be correct" correctDatum
                      , ptraceIfFalse "Value should be correct" $
                          pdata txOutF.value #== pdata newValue
                      , ptraceIfFalse "Must be sent to Proposal's address" $
                          ownAddress #== pdata address
                      ]

          pure $ popaque (pconstant ())
        --------------------------------------------------------------------------
        PUnlock _r ->
          popaque (pconstant ())
        --------------------------------------------------------------------------
        PAdvanceProposal _r ->
          popaque (pconstant ())
>>>>>>> 64ac81bc
<|MERGE_RESOLUTION|>--- conflicted
+++ resolved
@@ -59,28 +59,17 @@
 
    - This policy cannot be burned.
 -}
-<<<<<<< HEAD
 proposalPolicy ::
   -- | The assetclass of GST, see 'Agora.Governor.Scripts.governorPolicy'.
   AssetClass ->
   ClosedTerm PMintingPolicy
 proposalPolicy (AssetClass (govCs, govTn)) =
-  plam $ \_redeemer ctx' -> P.do
-    PScriptContext ctx' <- pmatch ctx'
-    ctx <- pletFields @'["txInfo", "purpose"] ctx'
-    PTxInfo txInfo' <- pmatch $ pfromData ctx.txInfo
-    txInfo <- pletFields @'["inputs", "mint"] txInfo'
-    PMinting _ownSymbol <- pmatch $ pfromData ctx.purpose
-=======
-proposalPolicy :: Proposal -> ClosedTerm PMintingPolicy
-proposalPolicy proposal =
   plam $ \_redeemer ctx' -> unTermCont $ do
     PScriptContext ctx' <- tcmatch ctx'
     ctx <- tcont $ pletFields @'["txInfo", "purpose"] ctx'
     PTxInfo txInfo' <- tcmatch $ pfromData ctx.txInfo
     txInfo <- tcont $ pletFields @'["inputs", "mint"] txInfo'
     PMinting _ownSymbol <- tcmatch $ pfromData ctx.purpose
->>>>>>> 64ac81bc
 
     let inputs = txInfo.inputs
         mintedValue = pfromData txInfo.mint
@@ -160,95 +149,14 @@
     ownAddress <- tclet $ txOutF.address
 
     let stCurrencySymbol =
-<<<<<<< HEAD
           pconstant $ getMintingPolicySymbol (proposalPolicy proposal.governorSTAssetClass)
-    valueSpent <- plet $ pvalueSpent # txInfoF.inputs
-    spentST <- plet $ psymbolValueOf # stCurrencySymbol #$ valueSpent
-=======
-          pconstant $ getMintingPolicySymbol (proposalPolicy proposal)
     valueSpent <- tclet $ pvalueSpent # txInfoF.inputs
     spentST <- tclet $ psymbolValueOf # stCurrencySymbol #$ valueSpent
->>>>>>> 64ac81bc
+
     let AssetClass (stakeSym, stakeTn) = proposal.stakeSTAssetClass
     stakeSTAssetClass <-
       tclet $ passetClass # pconstant stakeSym # pconstant stakeTn
     spentStakeST <-
-<<<<<<< HEAD
-      plet $ passetClassValueOf # valueSpent # stakeSTAssetClass
-
-    signedBy <- plet $ ptxSignedBy # txInfoF.signatories
-
-    passert "ST at inputs must be 1" $
-      spentST #== 1
-
-    pmatch proposalRedeemer $ \case
-      PVote _r -> P.do
-        popaque (pconstant ())
-      --------------------------------------------------------------------------
-      PCosign r -> P.do
-        newSigs <- plet $ pfield @"newCosigners" # r
-
-        passert "Cosigners are unique" $
-          pisUniq # phoistAcyclic (plam $ \(pfromData -> x) (pfromData -> y) -> x #< y) # newSigs
-
-        passert "Signed by all new cosigners" $
-          pall # signedBy # newSigs
-
-        passert "As many new cosigners as Stake datums" $
-          spentStakeST #== plength # newSigs
-
-        passert "All new cosigners are witnessed by their Stake datums" $
-          pall
-            # plam
-              ( \sig ->
-                  pmatch
-                    ( findStakeOwnedBy # stakeSTAssetClass
-                        # pfromData sig
-                        # txInfoF.datums
-                        # txInfoF.inputs
-                    )
-                    $ \case
-                      PNothing -> pcon PFalse
-                      PJust _ -> pcon PTrue
-              )
-            # newSigs
-
-        passert "Signatures are correctly added to cosignature list" $
-          anyOutput @PProposalDatum # ctx.txInfo
-            #$ plam
-            $ \newValue address newProposalDatum -> P.do
-              let updatedSigs = pconcat # newSigs # proposalF.cosigners
-                  correctDatum =
-                    pdata newProposalDatum
-                      #== pdata
-                        ( mkRecordConstr
-                            PProposalDatum
-                            ( #proposalId .= proposalF.proposalId
-                                .& #effects .= proposalF.effects
-                                .& #status .= proposalF.status
-                                .& #cosigners .= pdata updatedSigs
-                                .& #thresholds .= proposalF.thresholds
-                                .& #votes .= proposalF.votes
-                            )
-                        )
-
-              foldr1
-                (#&&)
-                [ ptraceIfFalse "Datum must be correct" correctDatum
-                , ptraceIfFalse "Value should be correct" $
-                    pdata txOutF.value #== pdata newValue
-                , ptraceIfFalse "Must be sent to Proposal's address" $
-                    ownAddress #== pdata address
-                ]
-
-        popaque (pconstant ())
-      --------------------------------------------------------------------------
-      PUnlock _r -> P.do
-        popaque (pconstant ())
-      --------------------------------------------------------------------------
-      PAdvanceProposal _r -> P.do
-        popaque (pconstant ())
-=======
       tclet $ passetClassValueOf # valueSpent # stakeSTAssetClass
 
     signedBy <- tclet $ ptxSignedBy # txInfoF.signatories
@@ -263,7 +171,7 @@
           newSigs <- tclet $ pfield @"newCosigners" # r
 
           tcassert "Cosigners are unique" $
-            pisUniq # newSigs
+            pisUniq # phoistAcyclic (plam $ \(pfromData -> x) (pfromData -> y) -> x #< y) # newSigs
 
           tcassert "Signed by all new cosigners" $
             pall # signedBy # newSigs
@@ -320,5 +228,4 @@
           popaque (pconstant ())
         --------------------------------------------------------------------------
         PAdvanceProposal _r ->
-          popaque (pconstant ())
->>>>>>> 64ac81bc
+          popaque (pconstant ())