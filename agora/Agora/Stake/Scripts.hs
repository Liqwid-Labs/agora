--- conflicted
+++ resolved
@@ -37,21 +37,14 @@
   mintingPolicySymbol,
   mkMintingPolicy,
  )
-<<<<<<< HEAD
-import Plutarch.Api.V1.AssetClass (passetClass, passetClassValueOf)
-=======
-import Plutarch.Api.V1.Extra (passetClass, passetClassValueOf, pvalueOf)
->>>>>>> 50bf78aa
+
+import Data.Tagged (Tagged (..), untag)
+import Plutarch.Api.V1.AssetClass (passetClass, passetClassValueOf, pvalueOf)
 import Plutarch.Internal (punsafeCoerce)
-import Plutarch.Numeric.Additive ( AdditiveMonoid(zero), AdditiveSemigroup((+)) )
-import Data.Tagged (Tagged (..), untag)
+import Plutarch.Numeric.Additive (AdditiveMonoid (zero), AdditiveSemigroup ((+)))
 import Plutarch.SafeMoney (
   pdiscreteValue',
-<<<<<<< HEAD
-=======
   pvalueDiscrete',
-  untag,
->>>>>>> 50bf78aa
  )
 import Plutus.V1.Ledger.Value (AssetClass (AssetClass))
 import Prelude hiding (Num (..))
