{- |
Module     : Agora.Stake.Scripts
Maintainer : emi@haskell.fyi
Description: Plutus Scripts for Stakes.

Plutus Scripts for Stakes.
-}
module Agora.Stake.Scripts (
  stakePolicy,
  stakeValidator,
  mkStakeValidator,
) where

import Agora.Credential (authorizationContext, pauthorizedBy)
import Agora.Proposal (PProposalDatum, PProposalRedeemer)
import Agora.Stake (
  PProposalContext (
    PNewProposal,
    PNoProposal,
    PSpendProposal
  ),
  PSigContext (PSigContext),
  PSignedBy (
    PSignedByDelegate,
    PSignedByOwner,
    PUnknownSig
  ),
  PStakeDatum,
  PStakeRedeemer (
    PClearDelegate,
    PDelegateTo,
    PDepositWithdraw,
    PDestroy,
    PPermitVote,
    PRetractVotes
  ),
  PStakeRedeemerContext (
    PDepositWithdrawDelta,
    PNoMetadata,
    PSetDelegateTo
  ),
  PStakeRedeemerHandlerContext (
    PStakeRedeemerHandlerContext
  ),
  PStakeRedeemerHandlerTerm (PStakeRedeemerHandlerTerm),
  StakeRedeemerImpl (..),
  pstakeLocked,
  runStakeRedeemerHandler,
 )
import Agora.Stake.Redeemers (
  pclearDelegate,
  pdelegateTo,
  pdepositWithdraw,
  pdestroy,
  ppermitVote,
  pretractVote,
 )
<<<<<<< HEAD
import Agora.Utils (pmapMaybe)
=======
import Agora.Utils (passert, pmapMaybe)
import Data.Tagged (Tagged (Tagged))
>>>>>>> 1821dd6a
import Plutarch.Api.V1 (
  PCredential (PPubKeyCredential, PScriptCredential),
  PCurrencySymbol,
  PTokenName,
 )
import Plutarch.Api.V1.AssocMap (plookup)
import Plutarch.Api.V2 (
  PMintingPolicy,
  PScriptPurpose (PMinting, PSpending),
  PTxInfo,
  PTxOut,
  PValidator,
 )
import Plutarch.Extra.AssetClass (
  PAssetClass,
  passetClassValueOf,
  pvalueOf,
 )
import Plutarch.Extra.Field (pletAll)
import Plutarch.Extra.Functor (PFunctor (pfmap))
import "liqwid-plutarch-extra" Plutarch.Extra.List (pfindJust)
import Plutarch.Extra.Maybe (
  passertPJust,
  pfromMaybe,
  pjust,
  pmaybeData,
  pnothing,
 )
import Plutarch.Extra.Ord (POrdering (PEQ, PGT, PLT), pcompareBy, pfromOrd)
import Plutarch.Extra.ScriptContext (
  pfindTxInByTxOutRef,
  pfromOutputDatum,
  pvalueSpent,
 )
import Plutarch.Extra.Sum (PSum (PSum))
import "liqwid-plutarch-extra" Plutarch.Extra.TermCont (
  pguardC,
  pletC,
  pletFieldsC,
  pmatchC,
  ptryFromC,
 )
import Plutarch.Extra.Traversable (pfoldMap)
import Plutarch.Extra.Value (
  psymbolValueOf,
 )
<<<<<<< HEAD
import Plutarch.SafeMoney (pvalueDiscrete)
=======
import Plutarch.Num (PNum (pnegate))
import Plutarch.SafeMoney (
  pvalueDiscrete,
  pvalueDiscrete',
 )
>>>>>>> 1821dd6a
import Plutarch.Unsafe (punsafeCoerce)
import Prelude hiding (Num ((+)))

{- | Policy for Stake state threads.

   == What this Policy does

   === For minting:

   - Check that exactly one state thread is minted.
   - Check that an output exists with a state thread and a valid datum.
   - Check that no state thread is an input.
   - assert @'PlutusLedgerApi.V1.TokenName' == 'PlutusLedgerApi.V1.ValidatorHash'@
     of the script that we pay to.

   === For burning:

   - Check that exactly one state thread is burned.
   - Check that datum at state thread is valid and not locked.

   == Arguments

   Following arguments should be provided(in this order):
   1. governor ST assetclass

   @since 1.0.0
-}
stakePolicy ::
  -- | The (governance) token that a Stake can store.
  ClosedTerm (PAssetClass :--> PMintingPolicy)
stakePolicy =
  plam $ \gstClass _redeemer ctx' -> unTermCont $ do
    ctx <- pletFieldsC @'["txInfo", "purpose"] ctx'
    txInfo <- pletC $ ctx.txInfo
    let _a :: Term _ PTxInfo
        _a = txInfo
    txInfoF <- pletFieldsC @'["mint", "inputs", "outputs", "signatories", "datums"] txInfo

    PMinting ownSymbol' <- pmatchC $ pfromData ctx.purpose
    ownSymbol <- pletC $ pfield @"_0" # ownSymbol'
    spentST <- pletC $ psymbolValueOf # ownSymbol #$ pvalueSpent # txInfoF.inputs
    mintedST <- pletC $ psymbolValueOf # ownSymbol # txInfoF.mint

    let burning = unTermCont $ do
          let numStakeInputs =
                pto $
                  pfoldMap @_ @_ @(PSum PInteger)
                    # plam
                      ( \((pfield @"resolved" #) -> txOut) -> unTermCont $ do
                          txOutF <- pletFieldsC @'["value", "datum"] txOut

                          let isStakeUTxO =
                                psymbolValueOf # ownSymbol # txOutF.value #== 1

                          pmatchC isStakeUTxO
                            >>= \case
                              PTrue -> do
                                let datum =
                                      pfromData $
                                        pfromOutputDatum @(PAsData PStakeDatum)
                                          # txOutF.datum
                                          # txInfoF.datums

                                pguardC "Stake is unlocked" $
                                  pnot # (pstakeLocked # datum)

                                pure $ pcon $ PSum 1
                              PFalse -> pure mempty
                      )
                    # pfromData txInfoF.inputs

          pguardC "ST burned" $
            mintedST #== pnegate # numStakeInputs

          pure $ popaque (pconstant ())

    let minting = unTermCont $ do
          pguardC "ST at inputs must be 0" $
            spentST #== 0

          pguardC "Minted ST must be exactly 1" $
            mintedST #== 1

          pguardC "A UTXO must exist with the correct output" $
            unTermCont $ do
              let scriptOutputWithStakeST =
                    passertPJust
                      # "Output to script not found"
                        #$ pfind
                      # plam
                        ( \output -> unTermCont $ do
                            outputF <- pletFieldsC @'["value", "address"] output
                            pure $
                              pmatch (pfromData $ pfield @"credential" # outputF.address) $ \case
                                -- Should pay to a script address
                                PPubKeyCredential _ -> pcon PFalse
                                PScriptCredential ((pfield @"_0" #) -> validatorHash) ->
                                  let tn :: Term _ PTokenName
                                      tn = punsafeCoerce $ pfromData validatorHash
                                   in pvalueOf # outputF.value # ownSymbol # tn #== 1
                        )
                      # pfromData txInfoF.outputs

              outputF <-
                pletFieldsC @'["value", "address", "datum"] scriptOutputWithStakeST
              datumF <-
                pletFieldsC @'["owner", "stakedAmount"] $
                  pto $
                    pfromData $
                      pfromOutputDatum @(PAsData PStakeDatum) # outputF.datum # txInfoF.datums

              let hasExpectedStake =
                    ptraceIfFalse "Stake ouput has expected amount of stake token" $
                      pvalueDiscrete # gstClass # outputF.value #== datumF.stakedAmount
              let ownerSignsTransaction =
                    ptraceIfFalse "Stake Owner should sign the transaction" $
                      pauthorizedBy
                        # authorizationContext txInfoF
                        # datumF.owner

              pure $ hasExpectedStake #&& ownerSignsTransaction

          pure $ popaque (pconstant ())

    pure $ pif (0 #< mintedST) minting burning

--------------------------------------------------------------------------------

{- | Create a stake validator, given the implementation of stake redeemers.

     == Arguments

     Following arguments should be provided(in this order):
     1. stake ST symbol
     2. proposal ST assetclass
     3. governor ST assetclass

     @since 1.0.0
-}
mkStakeValidator ::
  StakeRedeemerImpl ->
<<<<<<< HEAD
  ClosedTerm
    ( PCurrencySymbol
        :--> PAssetClass
        :--> PAssetClass
        :--> PValidator
    )
mkStakeValidator impl =
  plam $ \sstSymbol pstClass gstClass _datum redeemer ctx -> unTermCont $ do
    ctxF <- pletFieldsC @'["txInfo", "purpose"] ctx
    txInfo <- pletC $ pfromData ctxF.txInfo
    txInfoF <-
      pletFieldsC
        @'[ "inputs"
          , "referenceInputs"
          , "outputs"
          , "mint"
          , "validRange"
          , "signatories"
          , "redeemers"
          , "datums"
=======
  AgoraScripts ->
  Tagged GTTag AssetClass ->
  ClosedTerm PValidator
mkStakeValidator
  impl
  as
  (Tagged (AssetClass (gtSym, gtTn))) =
    plam $ \_datum redeemer ctx -> unTermCont $ do
      let sstValueOf ::
            ( forall (ag :: AmountGuarantees) (s :: S).
              Term s (PValue 'Sorted ag :--> PInteger)
            )
          sstValueOf =
            phoistAcyclic $
              psymbolValueOf # pconstant (stakeSTSymbol as)

      --------------------------------------------------------------------------

      ctxF <- pletFieldsC @'["txInfo", "purpose"] ctx
      txInfo <- pletC $ pfromData ctxF.txInfo
      txInfoF <-
        pletFieldsC
          @'[ "inputs"
            , "referenceInputs"
            , "outputs"
            , "mint"
            , "validRange"
            , "signatories"
            , "redeemers"
            , "datums"
            ]
          txInfo

      --------------------------------------------------------------------------

      PSpending stakeInputRef <- pmatchC $ pfromData ctxF.purpose

      let validatedInput =
            pfield @"resolved"
              #$ passertPJust
                # "Malformed script context: validated input not found"
              #$ pfindTxInByTxOutRef
                # (pfield @"_0" # stakeInputRef)
                # txInfoF.inputs

          stakeValidatorCredential =
            pfield @"credential"
              #$ pfield @"address" # validatedInput

      --------------------------------------------------------------------------

      -- Returns stake datum if the given UTxO is a stake UTxO.
      getStakeDatum :: Term _ (PTxOut :--> PMaybe PStakeDatum) <-
        pletC $
          plam $
            flip (pletFields @'["value", "datum", "address"]) $ \txOutF ->
              pmatch
                ( pcompareBy # pfromOrd
                    # (sstValueOf # txOutF.value)
                    # 1
                )
                $ \case
                  -- > 1
                  PGT -> ptraceError "More than one SST in one UTxO"
                  -- 1
                  PEQ ->
                    let ownerCredential = pfield @"credential" # txOutF.address

                        isOwnedByStakeValidator =
                          ownerCredential #== stakeValidatorCredential

                        datum =
                          ptrace "Resolve stake datum" $
                            pfromData $
                              pfromOutputDatum @(PAsData PStakeDatum)
                                # txOutF.datum
                                # txInfoF.datums
                     in passert
                          "Should owned by stake validator"
                          isOwnedByStakeValidator
                          (pjust # datum)
                  -- 0
                  PLT -> pnothing

      --------------------------------------------------------------------------

      -- Find all stake inputs.

      stakeInputDatums <-
        pletC $
          pmapMaybe
            # plam ((getStakeDatum #) . (pfield @"resolved" #))
            # pfromData txInfoF.inputs

      --------------------------------------------------------------------------

      -- Assemble the signature context.

      firstStakeInputDatumF <-
        pletFieldsC @'["owner", "delegatedTo"] $
          phead # stakeInputDatums

      restOfStakeInputDatums <- pletC $ ptail # stakeInputDatums

      authorizedBy <- pletC $ pauthorizedBy # authorizationContext txInfoF

      PPair allHaveSameOwner allHaveSameDelegatee <-
        pmatchC $
          pfoldr
            # plam
              ( \d p -> unTermCont $ do
                  dF <- pletFieldsC @'["owner", "delegatedTo"] d

                  pure $
                    pmatch p $ \(PPair allHaveSameOwner allHaveSameDelegatee) ->
                      let allHaveSameOwner' =
                            allHaveSameOwner
                              #&& dF.owner #== firstStakeInputDatumF.owner
                          allHaveSameDelegatee' =
                            allHaveSameDelegatee
                              #&& dF.delegatedTo #== firstStakeInputDatumF.delegatedTo
                       in pcon $ PPair allHaveSameOwner' allHaveSameDelegatee'
              )
            # pcon (PPair (pconstant True) (pconstant True))
            # restOfStakeInputDatums

      let ownerSignsTransaction =
            allHaveSameOwner
              #&& authorizedBy # firstStakeInputDatumF.owner

          delegateSignsTransaction =
            allHaveSameDelegatee
              #&& pmaybeData
                # pconstant False
                # plam ((authorizedBy #) . pfromData)
                # pfromData firstStakeInputDatumF.delegatedTo

          signedBy =
            pif
              ownerSignsTransaction
              (pcon PSignedByOwner)
              $ pif
                delegateSignsTransaction
                (pcon PSignedByDelegate)
                $ pcon PUnknownSig

      sigContext <-
        pletC $
          pcon $
            PSigContext
              firstStakeInputDatumF.owner
              firstStakeInputDatumF.delegatedTo
              signedBy

      --------------------------------------------------------------------------

      -- Find all stake outputs.

      let gtAssetClass = passetClass # pconstant gtSym # pconstant gtTn

      -- First step of validating stake outputs. We make sure that every stake
      --  output UTxO carries correct amount of GTs specified by its datum.
      --
      -- Note that non-GT assets are treated transparently.
      stakeOutputDatums <-
        pletC $
          pmapMaybe
            # plam
              ( \output ->
                  let validateGT = plam $ \stakeDatum ->
                        let expected = pfield @"stakedAmount" # stakeDatum

                            actual =
                              pvalueDiscrete
                                # gtAssetClass
                                # (pfield @"value" # output)
                         in pif
                              (expected #== actual)
                              stakeDatum
                              (ptraceError "Unmatched GT value")
                   in pfmap
                        # validateGT
                        # (getStakeDatum # output)
              )
            # pfromData txInfoF.outputs

      --------------------------------------------------------------------------

      mintedST <- pletC $ sstValueOf # txInfoF.mint

      pguardC "No new SST minted" $
        foldl1
          (#||)
          [ ptraceIfTrue "All stakes burnt" $
              mintedST #< 0 #&& pnull # stakeOutputDatums
          , ptraceIfTrue "Nothing burnt" $
              mintedST #== 0
>>>>>>> 1821dd6a
          ]
        txInfo

    --------------------------------------------------------------------------

    PSpending stakeInputRef <- pmatchC $ pfromData ctxF.purpose

    let validatedInput =
          pfield @"resolved"
            #$ passertPJust
              # "Malformed script context: validated input not found"
            #$ pfindTxInByTxOutRef
              # (pfield @"_0" # stakeInputRef)
              # txInfoF.inputs

        stakeValidatorAddress = pfield @"address" # validatedInput

    --------------------------------------------------------------------------

    -- Returns stake datum if the given UTxO is a stake UTxO.
    getStakeDatum :: Term _ (PTxOut :--> PMaybe PStakeDatum) <-
      pletC $
        plam $ \txOut -> unTermCont $ do
          txOutF <- pletFieldsC @'["value", "datum", "address"] txOut

          let isStakeUTxO =
                foldl1
                  (#&&)
                  [ ptraceIfFalse "Carries SST" $
                      psymbolValueOf # sstSymbol # txOutF.value #== 1
                  , ptraceIfFalse "Owned by stake validator" $
                      txOutF.address #== stakeValidatorAddress
                  ]

              datum =
                ptrace "Resolve stake datum" $
                  pfromData $
                    pfromOutputDatum @(PAsData PStakeDatum)
                      # txOutF.datum
                      # txInfoF.datums

          pure $ pif isStakeUTxO (pjust # datum) pnothing

    --------------------------------------------------------------------------

    -- Find all stake inputs.

    stakeInputDatums <-
      pletC $
        pmapMaybe
          # plam ((getStakeDatum #) . (pfield @"resolved" #))
          # pfromData txInfoF.inputs

    --------------------------------------------------------------------------

    -- Assemble the signature context.

    firstStakeInputDatumF <-
      pletFieldsC @'["owner", "delegatedTo"] $
        phead # stakeInputDatums

    restOfStakeInputDatums <- pletC $ ptail # stakeInputDatums

    pguardC "All input stakes have the same owner or delegate" $
      let allHaveSameOwner =
            pall
              # plam
                ( (#== firstStakeInputDatumF.owner)
                    . (pfield @"owner" #)
                )
              # restOfStakeInputDatums
          allHaveSameDelegate =
            pall
              # plam
                ( (#== firstStakeInputDatumF.delegatedTo)
                    . (pfield @"delegatedTo" #)
                )
              # restOfStakeInputDatums
       in allHaveSameOwner #|| allHaveSameDelegate

    authorizedBy <- pletC $ pauthorizedBy # authorizationContext txInfoF

    let ownerSignsTransaction = authorizedBy # firstStakeInputDatumF.owner

        delegateSignsTransaction =
          pmaybeData
            # pconstant False
            # plam ((authorizedBy #) . pfromData)
            # pfromData firstStakeInputDatumF.delegatedTo

        signedBy =
          pif
            ownerSignsTransaction
            (pcon PSignedByOwner)
            $ pif
              delegateSignsTransaction
              (pcon PSignedByDelegate)
              $ pcon PUnknownSig

    sigContext <-
      pletC $
        pcon $
          PSigContext
            firstStakeInputDatumF.owner
            firstStakeInputDatumF.delegatedTo
            signedBy

    --------------------------------------------------------------------------

    -- Find all stake outputs.

    -- First step of validating stake outputs. We make sure that every stake
    --  output UTxO carries correct amount of GTs specified by its datum.
    --
    -- Note that non-GT assets are treated transparently.
    stakeOutputDatums <-
      pletC $
        pmapMaybe
          # plam
            ( \output ->
                let validateGT = plam $ \stakeDatum ->
                      let expected = pfield @"stakedAmount" # stakeDatum

                          actual =
                            pvalueDiscrete
                              # gstClass
                              # (pfield @"value" # output)
                       in pif
                            (expected #== actual)
                            stakeDatum
                            (ptraceError "Unmatched GT value")
                 in pfmap
                      # validateGT
                      # (getStakeDatum # output)
            )
          # pfromData txInfoF.outputs

    --------------------------------------------------------------------------

    mintedST <- pletC $ psymbolValueOf # sstSymbol # txInfoF.mint

    pguardC "No new SST minted" $
      foldl1
        (#||)
        [ ptraceIfTrue "All stakes burnt" $
            mintedST #< 0 #&& pnull # stakeOutputDatums
        , ptraceIfTrue "Nothing burnt" $
            mintedST #== 0
        ]

    --------------------------------------------------------------------------

    -- Assemble the proposal context.

    getProposalDatum <- pletC $
      plam $
        flip pletAll $ \txOutF ->
          let isProposalUTxO =
                passetClassValueOf
                  # txOutF.value
                  # pstClass #== 1
              proposalDatum =
                pfromData $
                  pfromOutputDatum @(PAsData PProposalDatum)
                    # txOutF.datum
                    # txInfoF.datums
           in pif isProposalUTxO (pjust # proposalDatum) pnothing

    let pstMinted =
          passetClassValueOf # txInfoF.mint # pstClass #== 1

        newProposalContext =
          pcon $
            PNewProposal $
              pfield @"proposalId"
                #$ passertPJust # "Proposal output should present"
                #$ pfindJust # getProposalDatum # pfromData txInfoF.outputs

        spendProposalContext =
          let getProposalRedeemer = plam $ \ref ->
                flip (ptryFrom @PProposalRedeemer) fst $
                  pto $
                    passertPJust
                      # "Malformed script context: propsoal input not found in redeemer map"
                        #$ plookup
                      # pcon
                        ( PSpending $
                            pdcons @_0
                              # pdata ref
                              # pdnil
                        )
                      # txInfoF.redeemers

              getContext = plam $
                flip pletAll $ \inInfoF ->
                  pfmap
                    # plam
                      ( \proposalDatum ->
                          let id = pfield @"proposalId" # proposalDatum
                              status = pfield @"status" # proposalDatum
                              redeemer = getProposalRedeemer # inInfoF.outRef
                           in pcon $ PSpendProposal id status redeemer
                      )
                    #$ getProposalDatum
                    # pfromData inInfoF.resolved

              contexts =
                pmapMaybe @PList # getContext # pfromData txInfoF.inputs
           in -- Can only handle one proposal at a time.
              precList
                ( \_ h t ->
                    pif
                      (pnull # t)
                      (pjust # h)
                      (ptraceError "Ambiguous proposal")
                )
                (const pnothing)
                # contexts

        noProposalContext = pcon PNoProposal

    proposalContext <-
      pletC $
        pif
          pstMinted
          newProposalContext
          (pfromMaybe # noProposalContext # spendProposalContext)

    --------------------------------------------------------------------------

    -- Assemeble the redeemer handler context.

    mkRedeemerhandlerContext <- pletC $
      plam $ \redeemerContext ->
        pcon $
          PStakeRedeemerHandlerContext
            stakeInputDatums
            stakeOutputDatums
            redeemerContext
            sigContext
            proposalContext
            txInfo

    noMetadataContext <-
      pletC $
        mkRedeemerhandlerContext
          #$ pcon
          $ PNoMetadata

    --------------------------------------------------------------------------

    -- Call the redeemer handler.

    stakeRedeemer <- fst <$> ptryFromC redeemer

    pure $
      popaque $
        pmatch stakeRedeemer $ \case
          PDestroy _ -> runStakeRedeemerHandler impl.onDestroy # noMetadataContext
          PPermitVote _ -> runStakeRedeemerHandler impl.onPermitVote # noMetadataContext
          PRetractVotes _ -> runStakeRedeemerHandler impl.onRetractVote # noMetadataContext
          PClearDelegate _ -> runStakeRedeemerHandler impl.onClearDelegate # noMetadataContext
          PDelegateTo ((pfield @"pkh" #) -> pkh) ->
            runStakeRedeemerHandler impl.onDelegateTo
              #$ mkRedeemerhandlerContext
              #$ pcon
              $ PSetDelegateTo pkh
          PDepositWithdraw ((pfield @"delta" #) -> delta) ->
            runStakeRedeemerHandler impl.onDepositWithdraw #$ mkRedeemerhandlerContext
              #$ pcon
              $ PDepositWithdrawDelta delta

{- | Validator intended for Stake UTXOs to be locked by.

     == What this Validator does:

     === 'DepositWithdraw'

     Deposit or withdraw some GT to the stake.

     - Only one stake per tx is supported.
     - Tx must be signed by the owner.
     - The 'stakedAmount' field must be updated.
     - The stake must not be locked.
     - The new UTXO must have the previous value plus the difference
       as stated by the redeemer.

     === 'PermitVote'

     Allow a 'ProposalLock' to be put on the stake in order to vote
     on a proposal.

     - A proposal token must be spent alongside the staked.

       * Its total votes must be correctly updated to include all stakes'
         contribution.

     - Tx must be signed by the owner.

     === 'RetractVotes'

     Remove a 'ProposalLock' set when voting on a proposal.

     - A proposal token must be spent or minted alongside the stakes.
     - Tx must be signed by the owner.

     === 'Destroy'

     Destroy stakes in order to reclaim the GTs.

     - The stakes must not be locked.
     - Tx must be signed by the owner.

     == Arguments

     Following arguments should be provided(in this order):
     1. stake ST symbol
     2. proposal ST assetclass
     3. governor ST assetclass

     @since 1.0.0
-}
stakeValidator :: ClosedTerm (PCurrencySymbol :--> PAssetClass :--> PAssetClass :--> PValidator)
stakeValidator =
  mkStakeValidator $
    StakeRedeemerImpl
      { onDepositWithdraw = PStakeRedeemerHandlerTerm pdepositWithdraw
      , onDestroy = PStakeRedeemerHandlerTerm pdestroy
      , onPermitVote = PStakeRedeemerHandlerTerm ppermitVote
      , onRetractVote = PStakeRedeemerHandlerTerm pretractVote
      , onDelegateTo = PStakeRedeemerHandlerTerm pdelegateTo
      , onClearDelegate = PStakeRedeemerHandlerTerm pclearDelegate
      }<|MERGE_RESOLUTION|>--- conflicted
+++ resolved
@@ -55,12 +55,8 @@
   ppermitVote,
   pretractVote,
  )
-<<<<<<< HEAD
-import Agora.Utils (pmapMaybe)
-=======
 import Agora.Utils (passert, pmapMaybe)
 import Data.Tagged (Tagged (Tagged))
->>>>>>> 1821dd6a
 import Plutarch.Api.V1 (
   PCredential (PPubKeyCredential, PScriptCredential),
   PCurrencySymbol,
@@ -107,15 +103,11 @@
 import Plutarch.Extra.Value (
   psymbolValueOf,
  )
-<<<<<<< HEAD
-import Plutarch.SafeMoney (pvalueDiscrete)
-=======
 import Plutarch.Num (PNum (pnegate))
 import Plutarch.SafeMoney (
   pvalueDiscrete,
   pvalueDiscrete',
  )
->>>>>>> 1821dd6a
 import Plutarch.Unsafe (punsafeCoerce)
 import Prelude hiding (Num ((+)))
 
@@ -257,28 +249,6 @@
 -}
 mkStakeValidator ::
   StakeRedeemerImpl ->
-<<<<<<< HEAD
-  ClosedTerm
-    ( PCurrencySymbol
-        :--> PAssetClass
-        :--> PAssetClass
-        :--> PValidator
-    )
-mkStakeValidator impl =
-  plam $ \sstSymbol pstClass gstClass _datum redeemer ctx -> unTermCont $ do
-    ctxF <- pletFieldsC @'["txInfo", "purpose"] ctx
-    txInfo <- pletC $ pfromData ctxF.txInfo
-    txInfoF <-
-      pletFieldsC
-        @'[ "inputs"
-          , "referenceInputs"
-          , "outputs"
-          , "mint"
-          , "validRange"
-          , "signatories"
-          , "redeemers"
-          , "datums"
-=======
   AgoraScripts ->
   Tagged GTTag AssetClass ->
   ClosedTerm PValidator
@@ -476,7 +446,6 @@
               mintedST #< 0 #&& pnull # stakeOutputDatums
           , ptraceIfTrue "Nothing burnt" $
               mintedST #== 0
->>>>>>> 1821dd6a
           ]
         txInfo
 
