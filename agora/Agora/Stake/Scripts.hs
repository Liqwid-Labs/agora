{- |
Module     : Agora.Stake.Scripts
Maintainer : emi@haskell.fyi
Description: Plutus Scripts for Stakes.

Plutus Scripts for Stakes.
-}
module Agora.Stake.Scripts (
  stakePolicy,
  stakeValidator,
  mkStakeValidator,
) where

import Agora.Credential (authorizationContext, pauthorizedBy)
<<<<<<< HEAD
import Agora.Proposal (PProposalRedeemer)
=======
import Agora.Proposal (PProposalDatum, PProposalRedeemer)
import Agora.SafeMoney (GTTag)
import Agora.Scripts (
  AgoraScripts,
  proposalSTAssetClass,
  stakeSTSymbol,
 )
>>>>>>> 363bd83f
import Agora.Stake (
  PProposalContext (
    PNewProposal,
    PNoProposal,
    PSpendProposal
  ),
  PSigContext (PSigContext),
  PSignedBy (
    PSignedByDelegate,
    PSignedByOwner,
    PUnknownSig
  ),
  PStakeDatum,
  PStakeRedeemer (
    PClearDelegate,
    PDelegateTo,
    PDepositWithdraw,
    PDestroy,
    PPermitVote,
    PRetractVotes
  ),
  PStakeRedeemerContext (
    PDepositWithdrawDelta,
    PNoMetadata,
    PSetDelegateTo
  ),
  PStakeRedeemerHandlerContext (
    PStakeRedeemerHandlerContext
  ),
  PStakeRedeemerHandlerTerm (PStakeRedeemerHandlerTerm),
  StakeRedeemerImpl (..),
  pstakeLocked,
  runStakeRedeemerHandler,
 )
import Agora.Stake.Redeemers (
  pclearDelegate,
  pdelegateTo,
  pdepositWithdraw,
  pdestroy,
  ppermitVote,
  pretractVote,
 )
<<<<<<< HEAD
=======
import Agora.Utils (pmapMaybe)
import Data.Tagged (Tagged (Tagged))
>>>>>>> 363bd83f
import Plutarch.Api.V1 (
  KeyGuarantees (Sorted),
  PCredential (PPubKeyCredential, PScriptCredential),
  PCurrencySymbol,
  PTokenName,
 )
import Plutarch.Api.V1.AssocMap (plookup)
import Plutarch.Api.V1.Value (PValue)
import Plutarch.Api.V2 (
  AmountGuarantees,
  PMintingPolicy,
  PScriptPurpose (PMinting, PSpending),
  PTxInfo,
  PTxOut,
  PValidator,
 )
import Plutarch.Extra.AssetClass (
  PAssetClass,
  passetClassValueOf,
  pvalueOf,
 )
import Plutarch.Extra.Field (pletAll)
import Plutarch.Extra.Functor (PFunctor (pfmap))
import "liqwid-plutarch-extra" Plutarch.Extra.List (pfindJust)
import Plutarch.Extra.Maybe (
  passertPJust,
  pfromMaybe,
  pjust,
  pmaybeData,
  pnothing,
 )
import Plutarch.Extra.ScriptContext (
  pfindTxInByTxOutRef,
  pfromOutputDatum,
  pvalueSpent,
 )
import "liqwid-plutarch-extra" Plutarch.Extra.TermCont (
  pguardC,
  pletC,
  pletFieldsC,
  pmatchC,
  ptryFromC,
 )
<<<<<<< HEAD
import Plutarch.Extra.Value (psymbolValueOf)
import Plutarch.SafeMoney (pvalueDiscrete)
=======
import Plutarch.Extra.Value (
  psymbolValueOf,
 )
import Plutarch.SafeMoney (
  pvalueDiscrete,
  pvalueDiscrete',
 )
>>>>>>> 363bd83f
import Plutarch.Unsafe (punsafeCoerce)
import Prelude hiding (Num ((+)))

{- | Policy for Stake state threads.

   == What this Policy does

   === For minting:

   - Check that exactly one state thread is minted.
   - Check that an output exists with a state thread and a valid datum.
   - Check that no state thread is an input.
   - assert @'PlutusLedgerApi.V1.TokenName' == 'PlutusLedgerApi.V1.ValidatorHash'@
     of the script that we pay to.

   === For burning:

   - Check that exactly one state thread is burned.
   - Check that datum at state thread is valid and not locked.

   == Arguments

   Following arguments should be provided(in this order):
   1. governor ST assetclass

   @since 1.0.0
-}
stakePolicy ::
  -- | The (governance) token that a Stake can store.
  ClosedTerm (PAssetClass :--> PMintingPolicy)
stakePolicy =
  plam $ \gtAssetClass _redeemer ctx' -> unTermCont $ do
    ctx <- pletFieldsC @'["txInfo", "purpose"] ctx'
    txInfo <- pletC $ ctx.txInfo
    let _a :: Term _ PTxInfo
        _a = txInfo
    txInfoF <- pletFieldsC @'["mint", "inputs", "outputs", "signatories", "datums"] txInfo

    PMinting ownSymbol' <- pmatchC $ pfromData ctx.purpose
    ownSymbol <- pletC $ pfield @"_0" # ownSymbol'
    spentST <- pletC $ psymbolValueOf # ownSymbol #$ pvalueSpent # txInfoF.inputs
    mintedST <- pletC $ psymbolValueOf # ownSymbol # txInfoF.mint

    let burning = unTermCont $ do
          pguardC "ST at inputs must be 1" $
            spentST #== 1

          pguardC "ST burned" $
            mintedST #== -1

          pguardC "An unlocked input existed containing an ST" $
            pany
              # plam
                ( \((pfield @"resolved" #) -> txOut) -> unTermCont $ do
                    txOutF <- pletFieldsC @'["value", "datum"] txOut
                    pure $
                      pif
                        (psymbolValueOf # ownSymbol # txOutF.value #== 1)
                        ( let datum =
                                pfromData $
                                  pfromOutputDatum @(PAsData PStakeDatum)
                                    # txOutF.datum
                                    # txInfoF.datums
                           in pnot # (pstakeLocked # datum)
                        )
                        (pconstant False)
                )
              # pfromData txInfoF.inputs

          pure $ popaque (pconstant ())

    let minting = unTermCont $ do
          pguardC "ST at inputs must be 0" $
            spentST #== 0

          pguardC "Minted ST must be exactly 1" $
            mintedST #== 1

          pguardC "A UTXO must exist with the correct output" $
            unTermCont $ do
              let scriptOutputWithStakeST =
                    passertPJust
                      # "Output to script not found"
                        #$ pfind
                      # plam
                        ( \output -> unTermCont $ do
                            outputF <- pletFieldsC @'["value", "address"] output
                            pure $
                              pmatch (pfromData $ pfield @"credential" # outputF.address) $ \case
                                -- Should pay to a script address
                                PPubKeyCredential _ -> pcon PFalse
                                PScriptCredential ((pfield @"_0" #) -> validatorHash) ->
                                  let tn :: Term _ PTokenName
                                      tn = punsafeCoerce $ pfromData validatorHash
                                   in pvalueOf # outputF.value # ownSymbol # tn #== 1
                        )
                      # pfromData txInfoF.outputs

              outputF <-
                pletFieldsC @'["value", "address", "datum"] scriptOutputWithStakeST
              datumF <-
                pletFieldsC @'["owner", "stakedAmount"] $
                  pto $
                    pfromData $
                      pfromOutputDatum @(PAsData PStakeDatum) # outputF.datum # txInfoF.datums

              let hasExpectedStake =
                    ptraceIfFalse "Stake ouput has expected amount of stake token" $
                      pvalueDiscrete # gtAssetClass # outputF.value #== datumF.stakedAmount
              let ownerSignsTransaction =
                    ptraceIfFalse "Stake Owner should sign the transaction" $
                      pauthorizedBy
                        # authorizationContext txInfoF
                        # datumF.owner

              pure $ hasExpectedStake #&& ownerSignsTransaction

          pure $ popaque (pconstant ())

    pure $ pif (0 #< mintedST) minting burning

--------------------------------------------------------------------------------

{- | Create a stake validator, given the implementation of stake redeemers.

     == Arguments

     Following arguments should be provided(in this order):
     1. stake ST symbol
     2. proposal ST assetclass
     3. governor ST assetclass

     @since 1.0.0
-}
mkStakeValidator ::
  StakeRedeemerImpl ->
<<<<<<< HEAD
  ClosedTerm (PCurrencySymbol :--> PAssetClass :--> PAssetClass :--> PValidator)
mkStakeValidator impl =
  plam $ \sstSymbol pstAssetClass gtAssetClass datum redeemer ctx -> unTermCont $ do
    ctxF <- pletFieldsC @'["txInfo", "purpose"] ctx
    txInfo <- pletC $ pfromData ctxF.txInfo
    txInfoF <-
      pletFieldsC
        @'[ "inputs"
          , "referenceInputs"
          , "outputs"
          , "mint"
          , "validRange"
          , "signatories"
          , "redeemers"
          , "datums"
          ]
        txInfo

    --------------------------------------------------------------------------

    -- Assemble the stake input context.

    stakeInputDatum <- pfromData . fst <$> ptryFromC datum
    stakeInputDatumF <- pletAllC $ pto stakeInputDatum

    PSpending stakeInputRef <- pmatchC $ pfromData ctxF.purpose

    -- The UTxO we are validating, which is also the input stake.
    stakeInput <-
      pletC $
        pfield @"resolved"
          #$ passertPJust # "Malformed script context: own input not found"
          #$ pfindTxInByTxOutRef
            # (pfield @"_0" # stakeInputRef)
            # txInfoF.inputs

    stakeInputF <- pletFieldsC @'["address", "value"] stakeInput

    stakeInputContext <-
      pletC $
        pcon $
          PStakeInput
            stakeInputDatum
            stakeInputF.value

    --------------------------------------------------------------------------

    -- Assemble the signature context.

    signedBy <- pletC $ pauthorizedBy # authorizationContext txInfoF

    let ownerSignsTransaction = signedBy # stakeInputDatumF.owner

        delegateSignsTransaction =
          pmaybeData
            # pconstant False
            # plam ((signedBy #) . pfromData)
            # pfromData stakeInputDatumF.delegatedTo

    sigContext <-
      pletC $
        pif ownerSignsTransaction (pcon PSignedByOwner) $
          pif delegateSignsTransaction (pcon PSignedByDelegate) $
            pcon PUnknownSig

    --------------------------------------------------------------------------

    mintedST <- pletC $ psymbolValueOf # sstSymbol # txInfoF.mint
    valueSpent <- pletC $ pvalueSpent # txInfoF.inputs
    spentST <- pletC $ psymbolValueOf # sstSymbol #$ valueSpent

    -- The stake validator can only handle one stake in one transaction.

    pguardC "ST at inputs must be 1" $
      spentST #== 1

    let oneStakeBurnt =
          ptraceIfFalse "Exactly one stake st burnt" $
            mintedST #== (-1)

    --------------------------------------------------------------------------

    -- Assemble the stake output context.

    let -- Look for the output stake.
        stakeOutput =
          pfindJust
            # plam
              ( \output -> unTermCont $ do
                  outputF <-
                    pletFieldsC @'["address", "value", "datum"]
                      output

                  let isStakeOutput =
                        -- The stake should be owned by the stake validator.
                        outputF.address #== stakeInputF.address
                          #&&
                          -- The stake UTxO carries the state thread token.
                          psymbolValueOf
                            # sstSymbol
                            # outputF.value #== 1

                      stakeOutputDatum =
                        pfromOutputDatum
                          # outputF.datum
                          # txInfoF.datums

                      context =
                        pcon $
                          PStakeOutput
                            (pfromData stakeOutputDatum)
                            outputF.value

                  pure $
                    pif
                      isStakeOutput
                      (pjust # context)
                      pnothing
              )
            # pfromData txInfoF.outputs

    stakeOutputContext <-
      pletC $
        pmatch stakeOutput $ \case
          -- Stake output found.
          PJust stakeOutput' -> stakeOutput'
          -- Stake output not found, meaning the input stake should be burnt.
          PNothing -> unTermCont $ do
            pguardC "One stake should be burnt" oneStakeBurnt

            pure $ pcon PStakeBurnt

    --------------------------------------------------------------------------

    -- Assemble the proposal context.

    let pstMinted =
          passetClassValueOf # txInfoF.mint # pstAssetClass #== 1

    proposalContext <-
      pletC $
        let convertRedeemer = plam $ \(pto -> dt) ->
              ptryFrom @PProposalRedeemer dt fst

            findRedeemer = plam $ \ref ->
              plookup
                # pcon
                  ( PSpending $
                      pdcons @_0
                        # pdata ref
                        # pdnil
                  )
                # txInfoF.redeemers

            f :: Term _ (PTxInInfo :--> PMaybe PTxOutRef)
            f = plam $ \inInfo ->
              let value = pfield @"value" #$ pfield @"resolved" # inInfo
                  ref = pfield @"outRef" # inInfo
               in pif
                    (passetClassValueOf # value # pstAssetClass #== 1)
                    (pjust # ref)
                    pnothing

            proposalRef = pfindJust # f # txInfoF.inputs
         in pif pstMinted (pcon PNewProposal) $
              pmaybe
                # pcon PNoProposal
                # plam
                  ( \((convertRedeemer #) -> proposalRedeemer) ->
                      pcon $ PWithProposalRedeemer proposalRedeemer
                  )
                #$ proposalRef #>>= findRedeemer

    --------------------------------------------------------------------------

    -- Assemeble the redeemer handler context.

    mkRedeemerhandlerContext <- pletC $
      plam $ \redeemerContext ->
        pcon $
          PStakeRedeemerHandlerContext
            stakeInputContext
            stakeOutputContext
            redeemerContext
            sigContext
            proposalContext
            gtAssetClass
            txInfo

    noMetadataContext <-
      pletC $
        mkRedeemerhandlerContext
          #$ pcon
          $ PNoMetadata

    --------------------------------------------------------------------------

    -- Call the redeemer handler.

    stakeRedeemer :: Term _ PStakeRedeemer <- fst <$> ptryFromC redeemer

    pure $
      popaque $
        pmatch stakeRedeemer $ \case
          PDestroy _ -> runStakeRedeemerHandler impl.onDestroy # noMetadataContext
          PPermitVote _ -> runStakeRedeemerHandler impl.onPermitVote # noMetadataContext
          PRetractVotes _ -> runStakeRedeemerHandler impl.onRetractVote # noMetadataContext
          PClearDelegate _ -> runStakeRedeemerHandler impl.onClearDelegate # noMetadataContext
          PDelegateTo ((pfield @"pkh" #) -> pkh) ->
            runStakeRedeemerHandler impl.onDelegateTo
              #$ mkRedeemerhandlerContext
              #$ pcon
              $ PSetDelegateTo pkh
          PDepositWithdraw ((pfield @"delta" #) -> delta) ->
            runStakeRedeemerHandler impl.onDepositWithdraw #$ mkRedeemerhandlerContext
              #$ pcon
              $ PDepositWithdrawDelta delta
=======
  AgoraScripts ->
  Tagged GTTag AssetClass ->
  ClosedTerm PValidator
mkStakeValidator
  impl
  as
  (Tagged (AssetClass (gtSym, gtTn))) =
    plam $ \_datum redeemer ctx -> unTermCont $ do
      let sstValueOf ::
            ( forall (ag :: AmountGuarantees) (s :: S).
              Term s (PValue 'Sorted ag :--> PInteger)
            )
          sstValueOf =
            phoistAcyclic $
              psymbolValueOf # pconstant (stakeSTSymbol as)

      --------------------------------------------------------------------------

      ctxF <- pletFieldsC @'["txInfo", "purpose"] ctx
      txInfo <- pletC $ pfromData ctxF.txInfo
      txInfoF <-
        pletFieldsC
          @'[ "inputs"
            , "referenceInputs"
            , "outputs"
            , "mint"
            , "validRange"
            , "signatories"
            , "redeemers"
            , "datums"
            ]
          txInfo

      --------------------------------------------------------------------------

      PSpending stakeInputRef <- pmatchC $ pfromData ctxF.purpose

      let validatedInput =
            pfield @"resolved"
              #$ passertPJust
                # "Malformed script context: validated input not found"
              #$ pfindTxInByTxOutRef
                # (pfield @"_0" # stakeInputRef)
                # txInfoF.inputs

          stakeValidatorAddress = pfield @"address" # validatedInput

      --------------------------------------------------------------------------

      -- Returns stake datum if the given UTxO is a stake UTxO.
      getStakeDatum :: Term _ (PTxOut :--> PMaybe PStakeDatum) <-
        pletC $
          plam $ \txOut -> unTermCont $ do
            txOutF <- pletFieldsC @'["value", "datum", "address"] txOut

            let isStakeUTxO =
                  foldl1
                    (#&&)
                    [ ptraceIfFalse "Carries SST" $
                        sstValueOf # txOutF.value #== 1
                    , ptraceIfFalse "Owned by stake validator" $
                        txOutF.address #== stakeValidatorAddress
                    ]

                datum =
                  ptrace "Resolve stake datum" $
                    pfromData $
                      pfromOutputDatum @(PAsData PStakeDatum)
                        # txOutF.datum
                        # txInfoF.datums

            pure $ pif isStakeUTxO (pjust # datum) pnothing

      --------------------------------------------------------------------------

      -- Find all stake inputs.

      stakeInputDatums <-
        pletC $
          pmapMaybe
            # plam ((getStakeDatum #) . (pfield @"resolved" #))
            # pfromData txInfoF.inputs

      --------------------------------------------------------------------------

      -- Assemble the signature context.

      firstStakeInputDatumF <-
        pletFieldsC @'["owner", "delegatedTo"] $
          phead # stakeInputDatums

      restOfStakeInputDatums <- pletC $ ptail # stakeInputDatums

      pguardC "All input stakes have the same owner or delegate" $
        let allHaveSameOwner =
              pall
                # plam
                  ( (#== firstStakeInputDatumF.owner)
                      . (pfield @"owner" #)
                  )
                # restOfStakeInputDatums
            allHaveSameDelegate =
              pall
                # plam
                  ( (#== firstStakeInputDatumF.delegatedTo)
                      . (pfield @"delegatedTo" #)
                  )
                # restOfStakeInputDatums
         in allHaveSameOwner #|| allHaveSameDelegate

      authorizedBy <- pletC $ pauthorizedBy # authorizationContext txInfoF

      let ownerSignsTransaction = authorizedBy # firstStakeInputDatumF.owner

          delegateSignsTransaction =
            pmaybeData
              # pconstant False
              # plam ((authorizedBy #) . pfromData)
              # pfromData firstStakeInputDatumF.delegatedTo

          signedBy =
            pif
              ownerSignsTransaction
              (pcon PSignedByOwner)
              $ pif
                delegateSignsTransaction
                (pcon PSignedByDelegate)
                $ pcon PUnknownSig

      sigContext <-
        pletC $
          pcon $
            PSigContext
              firstStakeInputDatumF.owner
              firstStakeInputDatumF.delegatedTo
              signedBy

      --------------------------------------------------------------------------

      -- Find all stake outputs.

      let gtAssetClass = passetClass # pconstant gtSym # pconstant gtTn

      -- First step of validating stake outputs. We make sure that every stake
      --  output UTxO carries correct amount of GTs specified by its datum.
      --
      -- Note that non-GT assets are treated transparently.
      stakeOutputDatums <-
        pletC $
          pmapMaybe
            # plam
              ( \output ->
                  let validateGT = plam $ \stakeDatum ->
                        let expected = pfield @"stakedAmount" # stakeDatum

                            actual =
                              pvalueDiscrete
                                # gtAssetClass
                                # (pfield @"value" # output)
                         in pif
                              (expected #== actual)
                              stakeDatum
                              (ptraceError "Unmatched GT value")
                   in pfmap
                        # validateGT
                        # (getStakeDatum # output)
              )
            # pfromData txInfoF.outputs

      --------------------------------------------------------------------------

      mintedST <- pletC $ sstValueOf # txInfoF.mint

      pguardC "No new SST minted" $
        foldl1
          (#||)
          [ ptraceIfTrue "All stakes burnt" $
              mintedST #< 0 #&& pnull # stakeOutputDatums
          , ptraceIfTrue "Nothing burnt" $
              mintedST #== 0
          ]

      --------------------------------------------------------------------------

      -- Assemble the proposal context.

      let AssetClass (propCs, propTn) = proposalSTAssetClass as

      proposalSTClass <-
        pletC $
          passetClass
            # pconstant propCs
            # pconstant propTn

      getProposalDatum <- pletC $
        plam $
          flip pletAll $ \txOutF ->
            let isProposalUTxO =
                  passetClassValueOf
                    # txOutF.value
                    # proposalSTClass #== 1
                proposalDatum =
                  pfromData $
                    pfromOutputDatum @(PAsData PProposalDatum)
                      # txOutF.datum
                      # txInfoF.datums
             in pif isProposalUTxO (pjust # proposalDatum) pnothing

      let pstMinted =
            passetClassValueOf # txInfoF.mint # proposalSTClass #== 1

          newProposalContext =
            pcon $
              PNewProposal $
                pfield @"proposalId"
                  #$ passertPJust # "Proposal output should present"
                  #$ pfindJust # getProposalDatum # pfromData txInfoF.outputs

          spendProposalContext =
            let getProposalRedeemer = plam $ \ref ->
                  flip (ptryFrom @PProposalRedeemer) fst $
                    pto $
                      passertPJust
                        # "Malformed script context: propsoal input not found in redeemer map"
                          #$ plookup
                        # pcon
                          ( PSpending $
                              pdcons @_0
                                # pdata ref
                                # pdnil
                          )
                        # txInfoF.redeemers

                getContext = plam $
                  flip pletAll $ \inInfoF ->
                    pfmap
                      # plam
                        ( \proposalDatum ->
                            let id = pfield @"proposalId" # proposalDatum
                                status = pfield @"status" # proposalDatum
                                redeemer = getProposalRedeemer # inInfoF.outRef
                             in pcon $ PSpendProposal id status redeemer
                        )
                      #$ getProposalDatum
                      # pfromData inInfoF.resolved

                contexts =
                  pmapMaybe @PList # getContext # pfromData txInfoF.inputs
             in -- Can only handle one proposal at a time.
                precList
                  ( \_ h t ->
                      pif
                        (pnull # t)
                        (pjust # h)
                        (ptraceError "Ambiguous proposal")
                  )
                  (const pnothing)
                  # contexts

          noProposalContext = pcon PNoProposal

      proposalContext <-
        pletC $
          pif
            pstMinted
            newProposalContext
            (pfromMaybe # noProposalContext # spendProposalContext)

      --------------------------------------------------------------------------

      -- Assemeble the redeemer handler context.

      mkRedeemerhandlerContext <- pletC $
        plam $ \redeemerContext ->
          pcon $
            PStakeRedeemerHandlerContext
              stakeInputDatums
              stakeOutputDatums
              redeemerContext
              sigContext
              proposalContext
              txInfo

      noMetadataContext <-
        pletC $
          mkRedeemerhandlerContext
            #$ pcon
            $ PNoMetadata

      --------------------------------------------------------------------------

      -- Call the redeemer handler.

      stakeRedeemer <- fst <$> ptryFromC redeemer

      pure $
        popaque $
          pmatch stakeRedeemer $ \case
            PDestroy _ -> runStakeRedeemerHandler impl.onDestroy # noMetadataContext
            PPermitVote _ -> runStakeRedeemerHandler impl.onPermitVote # noMetadataContext
            PRetractVotes _ -> runStakeRedeemerHandler impl.onRetractVote # noMetadataContext
            PClearDelegate _ -> runStakeRedeemerHandler impl.onClearDelegate # noMetadataContext
            PDelegateTo ((pfield @"pkh" #) -> pkh) ->
              runStakeRedeemerHandler impl.onDelegateTo
                #$ mkRedeemerhandlerContext
                #$ pcon
                $ PSetDelegateTo pkh
            PDepositWithdraw ((pfield @"delta" #) -> delta) ->
              runStakeRedeemerHandler impl.onDepositWithdraw #$ mkRedeemerhandlerContext
                #$ pcon
                $ PDepositWithdrawDelta delta
>>>>>>> 363bd83f

{- | Validator intended for Stake UTXOs to be locked by.

     == What this Validator does:

     === 'DepositWithdraw'

     Deposit or withdraw some GT to the stake.

     - Only one stake per tx is supported.
     - Tx must be signed by the owner.
     - The 'stakedAmount' field must be updated.
     - The stake must not be locked.
     - The new UTXO must have the previous value plus the difference
       as stated by the redeemer.

     === 'PermitVote'

     Allow a 'ProposalLock' to be put on the stake in order to vote
     on a proposal.

     - A proposal token must be spent alongside the staked.

       * Its total votes must be correctly updated to include all stakes'
         contribution.

     - Tx must be signed by the owner.

     === 'RetractVotes'

     Remove a 'ProposalLock' set when voting on a proposal.

     - A proposal token must be spent or minted alongside the stakes.
     - Tx must be signed by the owner.

     === 'Destroy'

     Destroy stakes in order to reclaim the GTs.

     - The stakes must not be locked.
     - Tx must be signed by the owner.

     == Arguments

     Following arguments should be provided(in this order):
     1. stake ST symbol
     2. proposal ST assetclass
     3. governor ST assetclass

     @since 1.0.0
-}
stakeValidator :: ClosedTerm (PCurrencySymbol :--> PAssetClass :--> PAssetClass :--> PValidator)
stakeValidator =
  mkStakeValidator $
    StakeRedeemerImpl
      { onDepositWithdraw = PStakeRedeemerHandlerTerm pdepositWithdraw
      , onDestroy = PStakeRedeemerHandlerTerm pdestroy
      , onPermitVote = PStakeRedeemerHandlerTerm ppermitVote
      , onRetractVote = PStakeRedeemerHandlerTerm pretractVote
      , onDelegateTo = PStakeRedeemerHandlerTerm pdelegateTo
      , onClearDelegate = PStakeRedeemerHandlerTerm pclearDelegate
      }<|MERGE_RESOLUTION|>--- conflicted
+++ resolved
@@ -12,9 +12,6 @@
 ) where
 
 import Agora.Credential (authorizationContext, pauthorizedBy)
-<<<<<<< HEAD
-import Agora.Proposal (PProposalRedeemer)
-=======
 import Agora.Proposal (PProposalDatum, PProposalRedeemer)
 import Agora.SafeMoney (GTTag)
 import Agora.Scripts (
@@ -22,7 +19,6 @@
   proposalSTAssetClass,
   stakeSTSymbol,
  )
->>>>>>> 363bd83f
 import Agora.Stake (
   PProposalContext (
     PNewProposal,
@@ -65,11 +61,8 @@
   ppermitVote,
   pretractVote,
  )
-<<<<<<< HEAD
-=======
 import Agora.Utils (pmapMaybe)
 import Data.Tagged (Tagged (Tagged))
->>>>>>> 363bd83f
 import Plutarch.Api.V1 (
   KeyGuarantees (Sorted),
   PCredential (PPubKeyCredential, PScriptCredential),
@@ -113,10 +106,6 @@
   pmatchC,
   ptryFromC,
  )
-<<<<<<< HEAD
-import Plutarch.Extra.Value (psymbolValueOf)
-import Plutarch.SafeMoney (pvalueDiscrete)
-=======
 import Plutarch.Extra.Value (
   psymbolValueOf,
  )
@@ -124,7 +113,6 @@
   pvalueDiscrete,
   pvalueDiscrete',
  )
->>>>>>> 363bd83f
 import Plutarch.Unsafe (punsafeCoerce)
 import Prelude hiding (Num ((+)))
 
@@ -261,24 +249,21 @@
 -}
 mkStakeValidator ::
   StakeRedeemerImpl ->
-<<<<<<< HEAD
-  ClosedTerm (PCurrencySymbol :--> PAssetClass :--> PAssetClass :--> PValidator)
-mkStakeValidator impl =
-  plam $ \sstSymbol pstAssetClass gtAssetClass datum redeemer ctx -> unTermCont $ do
-    ctxF <- pletFieldsC @'["txInfo", "purpose"] ctx
-    txInfo <- pletC $ pfromData ctxF.txInfo
-    txInfoF <-
-      pletFieldsC
-        @'[ "inputs"
-          , "referenceInputs"
-          , "outputs"
-          , "mint"
-          , "validRange"
-          , "signatories"
-          , "redeemers"
-          , "datums"
-          ]
-        txInfo
+  AgoraScripts ->
+  Tagged GTTag AssetClass ->
+  ClosedTerm PValidator
+mkStakeValidator
+  impl
+  as
+  (Tagged (AssetClass (gtSym, gtTn))) =
+    plam $ \_datum redeemer ctx -> unTermCont $ do
+      let sstValueOf ::
+            ( forall (ag :: AmountGuarantees) (s :: S).
+              Term s (PValue 'Sorted ag :--> PInteger)
+            )
+          sstValueOf =
+            phoistAcyclic $
+              psymbolValueOf # pconstant (stakeSTSymbol as)
 
     --------------------------------------------------------------------------
 
@@ -287,116 +272,253 @@
     stakeInputDatum <- pfromData . fst <$> ptryFromC datum
     stakeInputDatumF <- pletAllC $ pto stakeInputDatum
 
-    PSpending stakeInputRef <- pmatchC $ pfromData ctxF.purpose
-
-    -- The UTxO we are validating, which is also the input stake.
-    stakeInput <-
-      pletC $
-        pfield @"resolved"
-          #$ passertPJust # "Malformed script context: own input not found"
-          #$ pfindTxInByTxOutRef
-            # (pfield @"_0" # stakeInputRef)
-            # txInfoF.inputs
-
-    stakeInputF <- pletFieldsC @'["address", "value"] stakeInput
-
-    stakeInputContext <-
-      pletC $
-        pcon $
-          PStakeInput
-            stakeInputDatum
-            stakeInputF.value
-
-    --------------------------------------------------------------------------
-
-    -- Assemble the signature context.
+      PSpending stakeInputRef <- pmatchC $ pfromData ctxF.purpose
+
+      let validatedInput =
+            pfield @"resolved"
+              #$ passertPJust
+                # "Malformed script context: validated input not found"
+              #$ pfindTxInByTxOutRef
+                # (pfield @"_0" # stakeInputRef)
+                # txInfoF.inputs
+
+          stakeValidatorAddress = pfield @"address" # validatedInput
+
+      --------------------------------------------------------------------------
+
+      -- Returns stake datum if the given UTxO is a stake UTxO.
+      getStakeDatum :: Term _ (PTxOut :--> PMaybe PStakeDatum) <-
+        pletC $
+          plam $ \txOut -> unTermCont $ do
+            txOutF <- pletFieldsC @'["value", "datum", "address"] txOut
+
+            let isStakeUTxO =
+                  foldl1
+                    (#&&)
+                    [ ptraceIfFalse "Carries SST" $
+                        sstValueOf # txOutF.value #== 1
+                    , ptraceIfFalse "Owned by stake validator" $
+                        txOutF.address #== stakeValidatorAddress
+                    ]
+
+                datum =
+                  ptrace "Resolve stake datum" $
+                    pfromData $
+                      pfromOutputDatum @(PAsData PStakeDatum)
+                        # txOutF.datum
+                        # txInfoF.datums
+
+            pure $ pif isStakeUTxO (pjust # datum) pnothing
+
+      --------------------------------------------------------------------------
+
+      -- Find all stake inputs.
+
+      stakeInputDatums <-
+        pletC $
+          pmapMaybe
+            # plam ((getStakeDatum #) . (pfield @"resolved" #))
+            # pfromData txInfoF.inputs
 
     signedBy <- pletC $ pauthorizedBy # authorizationContext txInfoF
 
     let ownerSignsTransaction = signedBy # stakeInputDatumF.owner
 
-        delegateSignsTransaction =
-          pmaybeData
-            # pconstant False
-            # plam ((signedBy #) . pfromData)
-            # pfromData stakeInputDatumF.delegatedTo
-
-    sigContext <-
-      pletC $
-        pif ownerSignsTransaction (pcon PSignedByOwner) $
-          pif delegateSignsTransaction (pcon PSignedByDelegate) $
-            pcon PUnknownSig
-
-    --------------------------------------------------------------------------
-
-    mintedST <- pletC $ psymbolValueOf # sstSymbol # txInfoF.mint
-    valueSpent <- pletC $ pvalueSpent # txInfoF.inputs
-    spentST <- pletC $ psymbolValueOf # sstSymbol #$ valueSpent
+      firstStakeInputDatumF <-
+        pletFieldsC @'["owner", "delegatedTo"] $
+          phead # stakeInputDatums
+
+      restOfStakeInputDatums <- pletC $ ptail # stakeInputDatums
+
+      pguardC "All input stakes have the same owner or delegate" $
+        let allHaveSameOwner =
+              pall
+                # plam
+                  ( (#== firstStakeInputDatumF.owner)
+                      . (pfield @"owner" #)
+                  )
+                # restOfStakeInputDatums
+            allHaveSameDelegate =
+              pall
+                # plam
+                  ( (#== firstStakeInputDatumF.delegatedTo)
+                      . (pfield @"delegatedTo" #)
+                  )
+                # restOfStakeInputDatums
+         in allHaveSameOwner #|| allHaveSameDelegate
+
+      authorizedBy <- pletC $ pauthorizedBy # authorizationContext txInfoF
+
+      let ownerSignsTransaction = authorizedBy # firstStakeInputDatumF.owner
+
+          delegateSignsTransaction =
+            pmaybeData
+              # pconstant False
+              # plam ((authorizedBy #) . pfromData)
+              # pfromData firstStakeInputDatumF.delegatedTo
+
+          signedBy =
+            pif
+              ownerSignsTransaction
+              (pcon PSignedByOwner)
+              $ pif
+                delegateSignsTransaction
+                (pcon PSignedByDelegate)
+                $ pcon PUnknownSig
+
+      sigContext <-
+        pletC $
+          pcon $
+            PSigContext
+              firstStakeInputDatumF.owner
+              firstStakeInputDatumF.delegatedTo
+              signedBy
 
     -- The stake validator can only handle one stake in one transaction.
 
-    pguardC "ST at inputs must be 1" $
-      spentST #== 1
-
-    let oneStakeBurnt =
-          ptraceIfFalse "Exactly one stake st burnt" $
-            mintedST #== (-1)
-
-    --------------------------------------------------------------------------
-
-    -- Assemble the stake output context.
-
-    let -- Look for the output stake.
-        stakeOutput =
-          pfindJust
+      -- Find all stake outputs.
+
+      let gtAssetClass = passetClass # pconstant gtSym # pconstant gtTn
+
+      -- First step of validating stake outputs. We make sure that every stake
+      --  output UTxO carries correct amount of GTs specified by its datum.
+      --
+      -- Note that non-GT assets are treated transparently.
+      stakeOutputDatums <-
+        pletC $
+          pmapMaybe
             # plam
-              ( \output -> unTermCont $ do
-                  outputF <-
-                    pletFieldsC @'["address", "value", "datum"]
-                      output
-
-                  let isStakeOutput =
-                        -- The stake should be owned by the stake validator.
-                        outputF.address #== stakeInputF.address
-                          #&&
-                          -- The stake UTxO carries the state thread token.
-                          psymbolValueOf
-                            # sstSymbol
-                            # outputF.value #== 1
-
-                      stakeOutputDatum =
-                        pfromOutputDatum
-                          # outputF.datum
-                          # txInfoF.datums
-
-                      context =
-                        pcon $
-                          PStakeOutput
-                            (pfromData stakeOutputDatum)
-                            outputF.value
-
-                  pure $
-                    pif
-                      isStakeOutput
-                      (pjust # context)
-                      pnothing
+              ( \output ->
+                  let validateGT = plam $ \stakeDatum ->
+                        let expected = pfield @"stakedAmount" # stakeDatum
+
+                            actual =
+                              pvalueDiscrete
+                                # gtAssetClass
+                                # (pfield @"value" # output)
+                         in pif
+                              (expected #== actual)
+                              stakeDatum
+                              (ptraceError "Unmatched GT value")
+                   in pfmap
+                        # validateGT
+                        # (getStakeDatum # output)
               )
             # pfromData txInfoF.outputs
 
-    stakeOutputContext <-
-      pletC $
-        pmatch stakeOutput $ \case
-          -- Stake output found.
-          PJust stakeOutput' -> stakeOutput'
-          -- Stake output not found, meaning the input stake should be burnt.
-          PNothing -> unTermCont $ do
-            pguardC "One stake should be burnt" oneStakeBurnt
+      --------------------------------------------------------------------------
+
+      mintedST <- pletC $ sstValueOf # txInfoF.mint
+
+      pguardC "No new SST minted" $
+        foldl1
+          (#||)
+          [ ptraceIfTrue "All stakes burnt" $
+              mintedST #< 0 #&& pnull # stakeOutputDatums
+          , ptraceIfTrue "Nothing burnt" $
+              mintedST #== 0
+          ]
+
+      --------------------------------------------------------------------------
+
+      -- Assemble the proposal context.
+
+      let AssetClass (propCs, propTn) = proposalSTAssetClass as
+
+      proposalSTClass <-
+        pletC $
+          passetClass
+            # pconstant propCs
+            # pconstant propTn
+
+      getProposalDatum <- pletC $
+        plam $
+          flip pletAll $ \txOutF ->
+            let isProposalUTxO =
+                  passetClassValueOf
+                    # txOutF.value
+                    # proposalSTClass #== 1
+                proposalDatum =
+                  pfromData $
+                    pfromOutputDatum @(PAsData PProposalDatum)
+                      # txOutF.datum
+                      # txInfoF.datums
+             in pif isProposalUTxO (pjust # proposalDatum) pnothing
+
+      let pstMinted =
+            passetClassValueOf # txInfoF.mint # proposalSTClass #== 1
+
+          newProposalContext =
+            pcon $
+              PNewProposal $
+                pfield @"proposalId"
+                  #$ passertPJust # "Proposal output should present"
+                  #$ pfindJust # getProposalDatum # pfromData txInfoF.outputs
+
+          spendProposalContext =
+            let getProposalRedeemer = plam $ \ref ->
+                  flip (ptryFrom @PProposalRedeemer) fst $
+                    pto $
+                      passertPJust
+                        # "Malformed script context: propsoal input not found in redeemer map"
+                          #$ plookup
+                        # pcon
+                          ( PSpending $
+                              pdcons @_0
+                                # pdata ref
+                                # pdnil
+                          )
+                        # txInfoF.redeemers
+
+                getContext = plam $
+                  flip pletAll $ \inInfoF ->
+                    pfmap
+                      # plam
+                        ( \proposalDatum ->
+                            let id = pfield @"proposalId" # proposalDatum
+                                status = pfield @"status" # proposalDatum
+                                redeemer = getProposalRedeemer # inInfoF.outRef
+                             in pcon $ PSpendProposal id status redeemer
+                        )
+                      #$ getProposalDatum
+                      # pfromData inInfoF.resolved
+
+                contexts =
+                  pmapMaybe @PList # getContext # pfromData txInfoF.inputs
+             in -- Can only handle one proposal at a time.
+                precList
+                  ( \_ h t ->
+                      pif
+                        (pnull # t)
+                        (pjust # h)
+                        (ptraceError "Ambiguous proposal")
+                  )
+                  (const pnothing)
+                  # contexts
+
+          noProposalContext = pcon PNoProposal
+
+      proposalContext <-
+        pletC $
+          pif
+            pstMinted
+            newProposalContext
+            (pfromMaybe # noProposalContext # spendProposalContext)
 
             pure $ pcon PStakeBurnt
 
     --------------------------------------------------------------------------
 
-    -- Assemble the proposal context.
+      mkRedeemerhandlerContext <- pletC $
+        plam $ \redeemerContext ->
+          pcon $
+            PStakeRedeemerHandlerContext
+              stakeInputDatums
+              stakeOutputDatums
+              redeemerContext
+              sigContext
+              proposalContext
+              txInfo
 
     let pstMinted =
           passetClassValueOf # txInfoF.mint # pstAssetClass #== 1
@@ -416,14 +538,7 @@
                   )
                 # txInfoF.redeemers
 
-            f :: Term _ (PTxInInfo :--> PMaybe PTxOutRef)
-            f = plam $ \inInfo ->
-              let value = pfield @"value" #$ pfield @"resolved" # inInfo
-                  ref = pfield @"outRef" # inInfo
-               in pif
-                    (passetClassValueOf # value # pstAssetClass #== 1)
-                    (pjust # ref)
-                    pnothing
+      stakeRedeemer <- fst <$> ptryFromC redeemer
 
             proposalRef = pfindJust # f # txInfoF.inputs
          in pif pstMinted (pcon PNewProposal) $
@@ -479,319 +594,6 @@
             runStakeRedeemerHandler impl.onDepositWithdraw #$ mkRedeemerhandlerContext
               #$ pcon
               $ PDepositWithdrawDelta delta
-=======
-  AgoraScripts ->
-  Tagged GTTag AssetClass ->
-  ClosedTerm PValidator
-mkStakeValidator
-  impl
-  as
-  (Tagged (AssetClass (gtSym, gtTn))) =
-    plam $ \_datum redeemer ctx -> unTermCont $ do
-      let sstValueOf ::
-            ( forall (ag :: AmountGuarantees) (s :: S).
-              Term s (PValue 'Sorted ag :--> PInteger)
-            )
-          sstValueOf =
-            phoistAcyclic $
-              psymbolValueOf # pconstant (stakeSTSymbol as)
-
-      --------------------------------------------------------------------------
-
-      ctxF <- pletFieldsC @'["txInfo", "purpose"] ctx
-      txInfo <- pletC $ pfromData ctxF.txInfo
-      txInfoF <-
-        pletFieldsC
-          @'[ "inputs"
-            , "referenceInputs"
-            , "outputs"
-            , "mint"
-            , "validRange"
-            , "signatories"
-            , "redeemers"
-            , "datums"
-            ]
-          txInfo
-
-      --------------------------------------------------------------------------
-
-      PSpending stakeInputRef <- pmatchC $ pfromData ctxF.purpose
-
-      let validatedInput =
-            pfield @"resolved"
-              #$ passertPJust
-                # "Malformed script context: validated input not found"
-              #$ pfindTxInByTxOutRef
-                # (pfield @"_0" # stakeInputRef)
-                # txInfoF.inputs
-
-          stakeValidatorAddress = pfield @"address" # validatedInput
-
-      --------------------------------------------------------------------------
-
-      -- Returns stake datum if the given UTxO is a stake UTxO.
-      getStakeDatum :: Term _ (PTxOut :--> PMaybe PStakeDatum) <-
-        pletC $
-          plam $ \txOut -> unTermCont $ do
-            txOutF <- pletFieldsC @'["value", "datum", "address"] txOut
-
-            let isStakeUTxO =
-                  foldl1
-                    (#&&)
-                    [ ptraceIfFalse "Carries SST" $
-                        sstValueOf # txOutF.value #== 1
-                    , ptraceIfFalse "Owned by stake validator" $
-                        txOutF.address #== stakeValidatorAddress
-                    ]
-
-                datum =
-                  ptrace "Resolve stake datum" $
-                    pfromData $
-                      pfromOutputDatum @(PAsData PStakeDatum)
-                        # txOutF.datum
-                        # txInfoF.datums
-
-            pure $ pif isStakeUTxO (pjust # datum) pnothing
-
-      --------------------------------------------------------------------------
-
-      -- Find all stake inputs.
-
-      stakeInputDatums <-
-        pletC $
-          pmapMaybe
-            # plam ((getStakeDatum #) . (pfield @"resolved" #))
-            # pfromData txInfoF.inputs
-
-      --------------------------------------------------------------------------
-
-      -- Assemble the signature context.
-
-      firstStakeInputDatumF <-
-        pletFieldsC @'["owner", "delegatedTo"] $
-          phead # stakeInputDatums
-
-      restOfStakeInputDatums <- pletC $ ptail # stakeInputDatums
-
-      pguardC "All input stakes have the same owner or delegate" $
-        let allHaveSameOwner =
-              pall
-                # plam
-                  ( (#== firstStakeInputDatumF.owner)
-                      . (pfield @"owner" #)
-                  )
-                # restOfStakeInputDatums
-            allHaveSameDelegate =
-              pall
-                # plam
-                  ( (#== firstStakeInputDatumF.delegatedTo)
-                      . (pfield @"delegatedTo" #)
-                  )
-                # restOfStakeInputDatums
-         in allHaveSameOwner #|| allHaveSameDelegate
-
-      authorizedBy <- pletC $ pauthorizedBy # authorizationContext txInfoF
-
-      let ownerSignsTransaction = authorizedBy # firstStakeInputDatumF.owner
-
-          delegateSignsTransaction =
-            pmaybeData
-              # pconstant False
-              # plam ((authorizedBy #) . pfromData)
-              # pfromData firstStakeInputDatumF.delegatedTo
-
-          signedBy =
-            pif
-              ownerSignsTransaction
-              (pcon PSignedByOwner)
-              $ pif
-                delegateSignsTransaction
-                (pcon PSignedByDelegate)
-                $ pcon PUnknownSig
-
-      sigContext <-
-        pletC $
-          pcon $
-            PSigContext
-              firstStakeInputDatumF.owner
-              firstStakeInputDatumF.delegatedTo
-              signedBy
-
-      --------------------------------------------------------------------------
-
-      -- Find all stake outputs.
-
-      let gtAssetClass = passetClass # pconstant gtSym # pconstant gtTn
-
-      -- First step of validating stake outputs. We make sure that every stake
-      --  output UTxO carries correct amount of GTs specified by its datum.
-      --
-      -- Note that non-GT assets are treated transparently.
-      stakeOutputDatums <-
-        pletC $
-          pmapMaybe
-            # plam
-              ( \output ->
-                  let validateGT = plam $ \stakeDatum ->
-                        let expected = pfield @"stakedAmount" # stakeDatum
-
-                            actual =
-                              pvalueDiscrete
-                                # gtAssetClass
-                                # (pfield @"value" # output)
-                         in pif
-                              (expected #== actual)
-                              stakeDatum
-                              (ptraceError "Unmatched GT value")
-                   in pfmap
-                        # validateGT
-                        # (getStakeDatum # output)
-              )
-            # pfromData txInfoF.outputs
-
-      --------------------------------------------------------------------------
-
-      mintedST <- pletC $ sstValueOf # txInfoF.mint
-
-      pguardC "No new SST minted" $
-        foldl1
-          (#||)
-          [ ptraceIfTrue "All stakes burnt" $
-              mintedST #< 0 #&& pnull # stakeOutputDatums
-          , ptraceIfTrue "Nothing burnt" $
-              mintedST #== 0
-          ]
-
-      --------------------------------------------------------------------------
-
-      -- Assemble the proposal context.
-
-      let AssetClass (propCs, propTn) = proposalSTAssetClass as
-
-      proposalSTClass <-
-        pletC $
-          passetClass
-            # pconstant propCs
-            # pconstant propTn
-
-      getProposalDatum <- pletC $
-        plam $
-          flip pletAll $ \txOutF ->
-            let isProposalUTxO =
-                  passetClassValueOf
-                    # txOutF.value
-                    # proposalSTClass #== 1
-                proposalDatum =
-                  pfromData $
-                    pfromOutputDatum @(PAsData PProposalDatum)
-                      # txOutF.datum
-                      # txInfoF.datums
-             in pif isProposalUTxO (pjust # proposalDatum) pnothing
-
-      let pstMinted =
-            passetClassValueOf # txInfoF.mint # proposalSTClass #== 1
-
-          newProposalContext =
-            pcon $
-              PNewProposal $
-                pfield @"proposalId"
-                  #$ passertPJust # "Proposal output should present"
-                  #$ pfindJust # getProposalDatum # pfromData txInfoF.outputs
-
-          spendProposalContext =
-            let getProposalRedeemer = plam $ \ref ->
-                  flip (ptryFrom @PProposalRedeemer) fst $
-                    pto $
-                      passertPJust
-                        # "Malformed script context: propsoal input not found in redeemer map"
-                          #$ plookup
-                        # pcon
-                          ( PSpending $
-                              pdcons @_0
-                                # pdata ref
-                                # pdnil
-                          )
-                        # txInfoF.redeemers
-
-                getContext = plam $
-                  flip pletAll $ \inInfoF ->
-                    pfmap
-                      # plam
-                        ( \proposalDatum ->
-                            let id = pfield @"proposalId" # proposalDatum
-                                status = pfield @"status" # proposalDatum
-                                redeemer = getProposalRedeemer # inInfoF.outRef
-                             in pcon $ PSpendProposal id status redeemer
-                        )
-                      #$ getProposalDatum
-                      # pfromData inInfoF.resolved
-
-                contexts =
-                  pmapMaybe @PList # getContext # pfromData txInfoF.inputs
-             in -- Can only handle one proposal at a time.
-                precList
-                  ( \_ h t ->
-                      pif
-                        (pnull # t)
-                        (pjust # h)
-                        (ptraceError "Ambiguous proposal")
-                  )
-                  (const pnothing)
-                  # contexts
-
-          noProposalContext = pcon PNoProposal
-
-      proposalContext <-
-        pletC $
-          pif
-            pstMinted
-            newProposalContext
-            (pfromMaybe # noProposalContext # spendProposalContext)
-
-      --------------------------------------------------------------------------
-
-      -- Assemeble the redeemer handler context.
-
-      mkRedeemerhandlerContext <- pletC $
-        plam $ \redeemerContext ->
-          pcon $
-            PStakeRedeemerHandlerContext
-              stakeInputDatums
-              stakeOutputDatums
-              redeemerContext
-              sigContext
-              proposalContext
-              txInfo
-
-      noMetadataContext <-
-        pletC $
-          mkRedeemerhandlerContext
-            #$ pcon
-            $ PNoMetadata
-
-      --------------------------------------------------------------------------
-
-      -- Call the redeemer handler.
-
-      stakeRedeemer <- fst <$> ptryFromC redeemer
-
-      pure $
-        popaque $
-          pmatch stakeRedeemer $ \case
-            PDestroy _ -> runStakeRedeemerHandler impl.onDestroy # noMetadataContext
-            PPermitVote _ -> runStakeRedeemerHandler impl.onPermitVote # noMetadataContext
-            PRetractVotes _ -> runStakeRedeemerHandler impl.onRetractVote # noMetadataContext
-            PClearDelegate _ -> runStakeRedeemerHandler impl.onClearDelegate # noMetadataContext
-            PDelegateTo ((pfield @"pkh" #) -> pkh) ->
-              runStakeRedeemerHandler impl.onDelegateTo
-                #$ mkRedeemerhandlerContext
-                #$ pcon
-                $ PSetDelegateTo pkh
-            PDepositWithdraw ((pfield @"delta" #) -> delta) ->
-              runStakeRedeemerHandler impl.onDepositWithdraw #$ mkRedeemerhandlerContext
-                #$ pcon
-                $ PDepositWithdrawDelta delta
->>>>>>> 363bd83f
 
 {- | Validator intended for Stake UTXOs to be locked by.
 
