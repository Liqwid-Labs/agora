--- conflicted
+++ resolved
@@ -23,7 +23,6 @@
     pprelude (PPrelude as Prelude)
 
   default-extensions:
-    UndecidableInstances
     NoStarIsType
     BangPatterns
     BinaryLiterals
@@ -76,10 +75,11 @@
     TypeFamilies
     TypeOperators
     TypeSynonymInstances
+    UndecidableInstances
+    UndecidableInstances
     ViewPatterns
     OverloadedRecordDot
     QualifiedDo
-    UndecidableInstances
 
   default-language:   Haskell2010
 
@@ -117,18 +117,13 @@
   import:          lang, deps
   exposed-modules:
     Agora.AuthorityToken
-<<<<<<< HEAD
-    Agora.Treasury
-
-  other-modules:
-=======
     Agora.SafeMoney
     Agora.SafeMoney.QQ
     Agora.Stake
+    Agora.Treasury
     Agora.Voting
 
   other-modules:   Agora.Utils
->>>>>>> e81f0910
   hs-source-dirs:  src
 
 library pprelude
