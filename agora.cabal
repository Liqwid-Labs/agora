--- conflicted
+++ resolved
@@ -152,10 +152,6 @@
     Agora.Stake.Scripts
     Agora.Treasury
     Agora.Utils
-<<<<<<< HEAD
-=======
-    Agora.Utils.Value
->>>>>>> eae430b7
 
   other-modules:   Agora.Aeson.Orphans
   hs-source-dirs:  agora
