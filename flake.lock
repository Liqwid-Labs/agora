{
  "nodes": {
    "HTTP": {
      "flake": false,
      "locked": {
        "lastModified": 1451647621,
        "narHash": "sha256-oHIyw3x0iKBexEo49YeUDV1k74ZtyYKGR2gNJXXRxts=",
        "owner": "phadej",
        "repo": "HTTP",
        "rev": "9bc0996d412fef1787449d841277ef663ad9a915",
        "type": "github"
      },
      "original": {
        "owner": "phadej",
        "repo": "HTTP",
        "type": "github"
      }
    },
    "Shrinker": {
      "flake": false,
      "locked": {
        "lastModified": 1642430208,
        "narHash": "sha256-tfWyB7zCLzncwRpyl7eUOzuOBbg9KLu6sxSxRaFlOug=",
        "owner": "Plutonomicon",
        "repo": "Shrinker",
        "rev": "0e60707996b876c7bd23a348f54545217ce2e556",
        "type": "github"
      },
      "original": {
        "owner": "Plutonomicon",
        "repo": "Shrinker",
        "type": "github"
      }
    },
    "Win32-network": {
      "flake": false,
      "locked": {
        "lastModified": 1636063162,
        "narHash": "sha256-uvYEWalN62ETpH45/O7lNHo4rAIaJtYpLWdIcAkq3dA=",
        "owner": "input-output-hk",
        "repo": "Win32-network",
        "rev": "2d1a01c7cbb9f68a1aefe2934aad6c70644ebfea",
        "type": "github"
      },
      "original": {
        "owner": "input-output-hk",
        "repo": "Win32-network",
        "rev": "2d1a01c7cbb9f68a1aefe2934aad6c70644ebfea",
        "type": "github"
      }
    },
    "cabal-32": {
      "flake": false,
      "locked": {
        "lastModified": 1603716527,
        "narHash": "sha256-sDbrmur9Zfp4mPKohCD8IDZfXJ0Tjxpmr2R+kg5PpSY=",
        "owner": "haskell",
        "repo": "cabal",
        "rev": "94aaa8e4720081f9c75497e2735b90f6a819b08e",
        "type": "github"
      },
      "original": {
        "owner": "haskell",
        "ref": "3.2",
        "repo": "cabal",
        "type": "github"
      }
    },
    "cabal-34": {
      "flake": false,
      "locked": {
        "lastModified": 1622475795,
        "narHash": "sha256-chwTL304Cav+7p38d9mcb+egABWmxo2Aq+xgVBgEb/U=",
        "owner": "haskell",
        "repo": "cabal",
        "rev": "b086c1995cdd616fc8d91f46a21e905cc50a1049",
        "type": "github"
      },
      "original": {
        "owner": "haskell",
        "ref": "3.4",
        "repo": "cabal",
        "type": "github"
      }
    },
    "cabal-36": {
      "flake": false,
      "locked": {
        "lastModified": 1640163203,
        "narHash": "sha256-TwDWP2CffT0j40W6zr0J1Qbu+oh3nsF1lUx9446qxZM=",
        "owner": "haskell",
        "repo": "cabal",
        "rev": "ecf418050c1821f25e2e218f1be94c31e0465df1",
        "type": "github"
      },
      "original": {
        "owner": "haskell",
        "ref": "3.6",
        "repo": "cabal",
        "type": "github"
      }
    },
    "cardano-base": {
      "flake": false,
      "locked": {
        "lastModified": 1638456794,
        "narHash": "sha256-0KAO6dWqupJzRyjWjAFLZrt0hA6pozeKsDv1Fnysib8=",
        "owner": "input-output-hk",
        "repo": "cardano-base",
        "rev": "4fae3f0149fd8925be94707d3ae0e36c0d67bd58",
        "type": "github"
      },
      "original": {
        "owner": "input-output-hk",
        "repo": "cardano-base",
        "type": "github"
      }
    },
    "cardano-crypto": {
      "flake": false,
      "locked": {
        "lastModified": 1621376239,
        "narHash": "sha256-oxIOVlgm07FAEmgGRF1C2me9TXqVxQulEOcJ22zpTRs=",
        "owner": "input-output-hk",
        "repo": "cardano-crypto",
        "rev": "07397f0e50da97eaa0575d93bee7ac4b2b2576ec",
        "type": "github"
      },
      "original": {
        "owner": "input-output-hk",
        "repo": "cardano-crypto",
        "rev": "07397f0e50da97eaa0575d93bee7ac4b2b2576ec",
        "type": "github"
      }
    },
    "cardano-prelude": {
      "flake": false,
      "locked": {
        "lastModified": 1641566029,
        "narHash": "sha256-CylaHhO4zbZ1dEAv8yWp1swP1xys/s2Sbxg3a2pdnCI=",
        "owner": "locallycompact",
        "repo": "cardano-prelude",
        "rev": "93f95047bb36a055bdd56fb0cafd887c072cdce2",
        "type": "github"
      },
      "original": {
        "owner": "locallycompact",
        "repo": "cardano-prelude",
        "rev": "93f95047bb36a055bdd56fb0cafd887c072cdce2",
        "type": "github"
      }
    },
    "cardano-repo-tool": {
      "flake": false,
      "locked": {
        "lastModified": 1624584417,
        "narHash": "sha256-YSepT97PagR/1jTYV/Yer8a2GjFe9+tTwaTCHxuK50M=",
        "owner": "input-output-hk",
        "repo": "cardano-repo-tool",
        "rev": "30e826ed8f00e3e154453b122a6f3d779b2f73ec",
        "type": "github"
      },
      "original": {
        "owner": "input-output-hk",
        "repo": "cardano-repo-tool",
        "type": "github"
      }
    },
    "cardano-shell": {
      "flake": false,
      "locked": {
        "lastModified": 1608537748,
        "narHash": "sha256-PulY1GfiMgKVnBci3ex4ptk2UNYMXqGjJOxcPy2KYT4=",
        "owner": "input-output-hk",
        "repo": "cardano-shell",
        "rev": "9392c75087cb9a3d453998f4230930dea3a95725",
        "type": "github"
      },
      "original": {
        "owner": "input-output-hk",
        "repo": "cardano-shell",
        "type": "github"
      }
    },
    "cryptonite": {
      "flake": false,
      "locked": {
        "lastModified": 1639749289,
        "narHash": "sha256-/KS2S0f9r4c/q+IUGwkFOY9jbZkyK3dl0xMpDbULeqc=",
        "owner": "haskell-crypto",
        "repo": "cryptonite",
        "rev": "cec291d988f0f17828384f3358214ab9bf724a13",
        "type": "github"
      },
      "original": {
        "owner": "haskell-crypto",
        "repo": "cryptonite",
        "rev": "cec291d988f0f17828384f3358214ab9bf724a13",
        "type": "github"
      }
    },
    "flake-compat": {
      "flake": false,
      "locked": {
        "lastModified": 1641205782,
        "narHash": "sha256-4jY7RCWUoZ9cKD8co0/4tFARpWB+57+r1bLLvXNJliY=",
        "owner": "edolstra",
        "repo": "flake-compat",
        "rev": "b7547d3eed6f32d06102ead8991ec52ab0a4f1a7",
        "type": "github"
      },
      "original": {
        "owner": "edolstra",
        "repo": "flake-compat",
        "type": "github"
      }
    },
    "flake-compat-ci": {
      "locked": {
        "lastModified": 1641672839,
        "narHash": "sha256-Bdwv+DKeEMlRNPDpZxSz0sSrqQBvdKO5fZ8LmvrgCOU=",
        "owner": "hercules-ci",
        "repo": "flake-compat-ci",
        "rev": "e832114bc18376c0f3fa13c19bf5ff253cc6570a",
        "type": "github"
      },
      "original": {
        "owner": "hercules-ci",
        "repo": "flake-compat-ci",
        "type": "github"
      }
    },
    "flake-compat_2": {
      "flake": false,
      "locked": {
        "lastModified": 1606424373,
        "narHash": "sha256-oq8d4//CJOrVj+EcOaSXvMebvuTkmBJuT5tzlfewUnQ=",
        "owner": "edolstra",
        "repo": "flake-compat",
        "rev": "99f1c2157fba4bfe6211a321fd0ee43199025dbf",
        "type": "github"
      },
      "original": {
        "owner": "edolstra",
        "ref": "master",
        "repo": "flake-compat",
        "type": "github"
      }
    },
    "flake-compat_3": {
      "flake": false,
      "locked": {
        "lastModified": 1606424373,
        "narHash": "sha256-oq8d4//CJOrVj+EcOaSXvMebvuTkmBJuT5tzlfewUnQ=",
        "owner": "edolstra",
        "repo": "flake-compat",
        "rev": "99f1c2157fba4bfe6211a321fd0ee43199025dbf",
        "type": "github"
      },
      "original": {
        "owner": "edolstra",
        "repo": "flake-compat",
        "type": "github"
      }
    },
    "flake-utils": {
      "locked": {
        "lastModified": 1623875721,
        "narHash": "sha256-A8BU7bjS5GirpAUv4QA+QnJ4CceLHkcXdRp4xITDB0s=",
        "owner": "numtide",
        "repo": "flake-utils",
        "rev": "f7e004a55b120c02ecb6219596820fcd32ca8772",
        "type": "github"
      },
      "original": {
        "owner": "numtide",
        "repo": "flake-utils",
        "type": "github"
      }
    },
    "flat": {
      "flake": false,
      "locked": {
        "lastModified": 1641898475,
        "narHash": "sha256-D7jJ4t0T1ZvXbO61r3HQj77hZ5hWF/P1L8X9+MnfD6c=",
        "owner": "Quid2",
        "repo": "flat",
        "rev": "41a040c413351e021982bb78bd00f750628f8060",
        "type": "github"
      },
      "original": {
        "owner": "Quid2",
        "repo": "flat",
        "rev": "41a040c413351e021982bb78bd00f750628f8060",
        "type": "github"
      }
    },
    "foundation": {
      "flake": false,
      "locked": {
        "lastModified": 1635711016,
        "narHash": "sha256-5TRuljpwt50DLjyFjiFj6quFncu8RT0d8/0jlzsenuc=",
        "owner": "haskell-foundation",
        "repo": "foundation",
        "rev": "0bb195e1fea06d144dafc5af9a0ff79af0a5f4a0",
        "type": "github"
      },
      "original": {
        "owner": "haskell-foundation",
        "repo": "foundation",
        "rev": "0bb195e1fea06d144dafc5af9a0ff79af0a5f4a0",
        "type": "github"
      }
    },
    "ghc-8.6.5-iohk": {
      "flake": false,
      "locked": {
        "lastModified": 1600920045,
        "narHash": "sha256-DO6kxJz248djebZLpSzTGD6s8WRpNI9BTwUeOf5RwY8=",
        "owner": "input-output-hk",
        "repo": "ghc",
        "rev": "95713a6ecce4551240da7c96b6176f980af75cae",
        "type": "github"
      },
      "original": {
        "owner": "input-output-hk",
        "ref": "release/8.6.5-iohk",
        "repo": "ghc",
        "type": "github"
      }
    },
    "gitignore-nix": {
      "flake": false,
      "locked": {
        "lastModified": 1611672876,
        "narHash": "sha256-qHu3uZ/o9jBHiA3MEKHJ06k7w4heOhA+4HCSIvflRxo=",
        "owner": "hercules-ci",
        "repo": "gitignore.nix",
        "rev": "211907489e9f198594c0eb0ca9256a1949c9d412",
        "type": "github"
      },
      "original": {
        "owner": "hercules-ci",
        "repo": "gitignore.nix",
        "type": "github"
      }
    },
    "hackage": {
      "flake": false,
      "locked": {
        "lastModified": 1642554756,
        "narHash": "sha256-1+SN+z80HgKYshlCf8dRxwRojQzuwwsQ5uq14N/JP1Y=",
        "owner": "input-output-hk",
        "repo": "hackage.nix",
        "rev": "f9d5e67ca90926b244c0ad68815371d37582a149",
        "type": "github"
      },
      "original": {
        "owner": "input-output-hk",
        "repo": "hackage.nix",
        "type": "github"
      }
    },
    "hackage-nix": {
      "flake": false,
      "locked": {
        "lastModified": 1637291070,
        "narHash": "sha256-hTX2Xo36i9MR6PNwA/89C8daKjxmx5ZS5lwR2Cbp8Yo=",
        "owner": "input-output-hk",
        "repo": "hackage.nix",
        "rev": "6ea4ad5f4a5e2303cd64974329ba90ccc410a012",
        "type": "github"
      },
      "original": {
        "owner": "input-output-hk",
        "repo": "hackage.nix",
        "type": "github"
      }
    },
    "haskell-language-server": {
      "flake": false,
      "locked": {
        "lastModified": 1642772345,
        "narHash": "sha256-fjdNOcd0S35OAvMZu81/im32B7hSIimjs08VKQA58Mw=",
        "owner": "haskell",
        "repo": "haskell-language-server",
        "rev": "f0bbc390b995953885506b755f4e4b5c6af618fb",
        "type": "github"
      },
      "original": {
        "owner": "haskell",
        "repo": "haskell-language-server",
        "type": "github"
      }
    },
    "haskell-language-server_2": {
      "flake": false,
      "locked": {
        "lastModified": 1638136578,
        "narHash": "sha256-Reo9BQ12O+OX7tuRfaDPZPBpJW4jnxZetm63BxYncoM=",
        "owner": "haskell",
        "repo": "haskell-language-server",
        "rev": "745ef26f406dbdd5e4a538585f8519af9f1ccb09",
        "type": "github"
      },
      "original": {
        "owner": "haskell",
        "ref": "1.5.1",
        "repo": "haskell-language-server",
        "type": "github"
      }
    },
    "haskell-nix": {
      "inputs": {
        "HTTP": "HTTP",
        "cabal-32": "cabal-32",
        "cabal-34": "cabal-34",
        "cabal-36": "cabal-36",
        "cardano-shell": "cardano-shell",
        "flake-utils": "flake-utils",
        "ghc-8.6.5-iohk": "ghc-8.6.5-iohk",
        "hackage": "hackage",
        "hpc-coveralls": "hpc-coveralls",
        "nix-tools": "nix-tools",
        "nixpkgs": [
          "plutarch",
          "haskell-nix",
          "nixpkgs-2111"
        ],
        "nixpkgs-2003": "nixpkgs-2003",
        "nixpkgs-2105": "nixpkgs-2105",
        "nixpkgs-2111": "nixpkgs-2111_2",
        "nixpkgs-unstable": "nixpkgs-unstable",
        "old-ghc-nix": "old-ghc-nix",
        "stackage": "stackage"
      },
      "locked": {
        "lastModified": 1642811877,
        "narHash": "sha256-7YbbFF4ISWMcs5hHDfH7GkCSccvwEwhvKZ5D74Cuajo=",
        "owner": "L-as",
        "repo": "haskell.nix",
        "rev": "ac825b91c202947ec59b1a477003564cc018fcec",
        "type": "github"
      },
      "original": {
        "owner": "L-as",
        "ref": "master",
        "repo": "haskell.nix",
        "type": "github"
      }
    },
    "haskell-nix_2": {
      "flake": false,
      "locked": {
        "lastModified": 1629380841,
        "narHash": "sha256-gWOWCfX7IgVSvMMYN6rBGK6EA0pk6pmYguXzMvGte+Q=",
        "owner": "input-output-hk",
        "repo": "haskell.nix",
        "rev": "7215f083b37741446aa325b20c8ba9f9f76015eb",
        "type": "github"
      },
      "original": {
        "owner": "input-output-hk",
        "repo": "haskell.nix",
        "type": "github"
      }
    },
    "hercules-ci-agent": {
      "inputs": {
        "flake-compat": "flake-compat_3",
        "nix-darwin": "nix-darwin",
        "nixos-20_09": "nixos-20_09",
        "nixos-unstable": "nixos-unstable",
        "pre-commit-hooks-nix": "pre-commit-hooks-nix"
      },
      "locked": {
        "lastModified": 1642766877,
        "narHash": "sha256-EXvI+1cKZHWfAaRV1PrSrQe0knc4rg5vMF4qz6/5bkI=",
        "owner": "hercules-ci",
        "repo": "hercules-ci-agent",
        "rev": "0aa916f487be7da03bc2a6dec2ac7149b05499c5",
        "type": "github"
      },
      "original": {
        "owner": "hercules-ci",
        "ref": "master",
        "repo": "hercules-ci-agent",
        "type": "github"
      }
    },
    "hercules-ci-effects": {
      "inputs": {
        "flake-compat": "flake-compat_2",
        "hercules-ci-agent": "hercules-ci-agent",
        "nixpkgs": "nixpkgs_2",
        "nixpkgs-nixops": "nixpkgs-nixops"
      },
      "locked": {
        "lastModified": 1641914281,
        "narHash": "sha256-3qJ6tDPkrsFqm4E74JROZlQbnKKLNTHV7QOD1LdcVqs=",
        "owner": "hercules-ci",
        "repo": "hercules-ci-effects",
        "rev": "2e165352d92782e7ae149f4f1a9b3174f718a3af",
        "type": "github"
      },
      "original": {
        "owner": "hercules-ci",
        "repo": "hercules-ci-effects",
        "type": "github"
      }
    },
    "hpc-coveralls": {
      "flake": false,
      "locked": {
        "lastModified": 1607498076,
        "narHash": "sha256-8uqsEtivphgZWYeUo5RDUhp6bO9j2vaaProQxHBltQk=",
        "owner": "sevanspowell",
        "repo": "hpc-coveralls",
        "rev": "14df0f7d229f4cd2e79f8eabb1a740097fdfa430",
        "type": "github"
      },
      "original": {
        "owner": "sevanspowell",
        "repo": "hpc-coveralls",
        "type": "github"
      }
    },
    "hs-memory": {
      "flake": false,
      "locked": {
        "lastModified": 1636757734,
        "narHash": "sha256-DIlt0NpFUx8IUeTcgZNBJWWfyNaKv5ZKYw1K9aLvxBs=",
        "owner": "vincenthz",
        "repo": "hs-memory",
        "rev": "3cf661a8a9a8ac028df77daa88e8d65c55a3347a",
        "type": "github"
      },
      "original": {
        "owner": "vincenthz",
        "repo": "hs-memory",
        "rev": "3cf661a8a9a8ac028df77daa88e8d65c55a3347a",
        "type": "github"
      }
    },
    "iohk-nix": {
      "flake": false,
      "locked": {
        "lastModified": 1626953580,
        "narHash": "sha256-iEI9aTOaZMGsjWzcrctrC0usmiagwKT2v1LSDe9/tMU=",
        "owner": "input-output-hk",
        "repo": "iohk-nix",
        "rev": "cbd497f5844249ef8fe617166337d59f2a6ebe90",
        "type": "github"
      },
      "original": {
        "owner": "input-output-hk",
        "repo": "iohk-nix",
        "type": "github"
      }
    },
    "nix-darwin": {
      "inputs": {
        "nixpkgs": "nixpkgs"
      },
      "locked": {
        "lastModified": 1622060422,
        "narHash": "sha256-hPVlvrAyf6zL7tTx0lpK+tMxEfZeMiIZ/A2xaJ41WOY=",
        "owner": "LnL7",
        "repo": "nix-darwin",
        "rev": "007d700e644ac588ad6668e6439950a5b6e2ff64",
        "type": "github"
      },
      "original": {
        "owner": "LnL7",
        "repo": "nix-darwin",
        "type": "github"
      }
    },
    "nix-tools": {
      "flake": false,
      "locked": {
        "lastModified": 1636018067,
        "narHash": "sha256-ng306fkuwr6V/malWtt3979iAC4yMVDDH2ViwYB6sQE=",
        "owner": "input-output-hk",
        "repo": "nix-tools",
        "rev": "ed5bd7215292deba55d6ab7a4e8c21f8b1564dda",
        "type": "github"
      },
      "original": {
        "owner": "input-output-hk",
        "repo": "nix-tools",
        "type": "github"
      }
    },
    "nixos-20_09": {
      "locked": {
        "lastModified": 1623585158,
        "narHash": "sha256-AjK7M1/six8IBPOI28nm7yC2k8mZIR2F9QrOwFYHAS0=",
        "owner": "NixOS",
        "repo": "nixpkgs",
        "rev": "115dbbe82eb4ec8aabf959068286468a68e0b244",
        "type": "github"
      },
      "original": {
        "owner": "NixOS",
        "ref": "nixos-20.09",
        "repo": "nixpkgs",
        "type": "github"
      }
    },
    "nixos-unstable": {
      "locked": {
        "lastModified": 1630248577,
        "narHash": "sha256-9d/yq96TTrnF7qjA6wPYk+rYjWAXwfUmwk3qewezSeg=",
        "owner": "NixOS",
        "repo": "nixpkgs",
        "rev": "8d8a28b47b7c41aeb4ad01a2bd8b7d26986c3512",
        "type": "github"
      },
      "original": {
        "owner": "NixOS",
        "ref": "nixos-unstable",
        "repo": "nixpkgs",
        "type": "github"
      }
    },
    "nixpkgs": {
      "locked": {
        "lastModified": 1602411953,
        "narHash": "sha256-gbupmxRpoQZqL5NBQCJN2GI5G7XDEHHHYKhVwEj5+Ps=",
        "owner": "LnL7",
        "repo": "nixpkgs",
        "rev": "f780534ea2d0c12e62607ff254b6b45f46653f7a",
        "type": "github"
      },
      "original": {
        "id": "nixpkgs",
        "type": "indirect"
      }
    },
    "nixpkgs-2003": {
      "locked": {
        "lastModified": 1620055814,
        "narHash": "sha256-8LEHoYSJiL901bTMVatq+rf8y7QtWuZhwwpKE2fyaRY=",
        "owner": "NixOS",
        "repo": "nixpkgs",
        "rev": "1db42b7fe3878f3f5f7a4f2dc210772fd080e205",
        "type": "github"
      },
      "original": {
        "owner": "NixOS",
        "ref": "nixpkgs-20.03-darwin",
        "repo": "nixpkgs",
        "type": "github"
      }
    },
    "nixpkgs-2105": {
      "locked": {
        "lastModified": 1640283157,
        "narHash": "sha256-6Ddfop+rKE+Gl9Tjp9YIrkfoYPzb8F80ergdjcq3/MY=",
        "owner": "NixOS",
        "repo": "nixpkgs",
        "rev": "dde1557825c5644c869c5efc7448dc03722a8f09",
        "type": "github"
      },
      "original": {
        "owner": "NixOS",
        "ref": "nixpkgs-21.05-darwin",
        "repo": "nixpkgs",
        "type": "github"
      }
    },
    "nixpkgs-2111": {
      "locked": {
        "lastModified": 1644793108,
        "narHash": "sha256-MN/ElRTuE7pWuf99Hr1pbAxA3ApDLYuK6hIsA5sagjc=",
        "owner": "NixOS",
        "repo": "nixpkgs",
        "rev": "b61bf7a96aa6ddd3c425fa1db8c45acfdd82e36b",
        "type": "github"
      },
      "original": {
        "owner": "NixOS",
        "ref": "nixpkgs-21.11-darwin",
        "repo": "nixpkgs",
        "type": "github"
      }
    },
    "nixpkgs-2111_2": {
      "locked": {
        "lastModified": 1640283207,
        "narHash": "sha256-SCwl7ZnCfMDsuSYvwIroiAlk7n33bW8HFfY8NvKhcPA=",
        "owner": "NixOS",
        "repo": "nixpkgs",
        "rev": "64c7e3388bbd9206e437713351e814366e0c3284",
        "type": "github"
      },
      "original": {
        "owner": "NixOS",
        "ref": "nixpkgs-21.11-darwin",
        "repo": "nixpkgs",
        "type": "github"
      }
    },
    "nixpkgs-nixops": {
      "locked": {
        "lastModified": 1630248577,
        "narHash": "sha256-9d/yq96TTrnF7qjA6wPYk+rYjWAXwfUmwk3qewezSeg=",
        "owner": "NixOS",
        "repo": "nixpkgs",
        "rev": "8d8a28b47b7c41aeb4ad01a2bd8b7d26986c3512",
        "type": "github"
      },
      "original": {
        "owner": "NixOS",
        "repo": "nixpkgs",
        "rev": "8d8a28b47b7c41aeb4ad01a2bd8b7d26986c3512",
        "type": "github"
      }
    },
    "nixpkgs-unstable": {
      "locked": {
        "lastModified": 1641285291,
        "narHash": "sha256-KYaOBNGar3XWTxTsYPr9P6u74KAqNq0wobEC236U+0c=",
        "owner": "NixOS",
        "repo": "nixpkgs",
        "rev": "0432195a4b8d68faaa7d3d4b355260a3120aeeae",
        "type": "github"
      },
      "original": {
        "owner": "NixOS",
        "ref": "nixpkgs-unstable",
        "repo": "nixpkgs",
        "type": "github"
      }
    },
    "nixpkgs_2": {
      "locked": {
        "lastModified": 1633463774,
        "narHash": "sha256-y3GjapcRzd42NgebQ4sx5GFJ53dYqNdF3UQu7/t6mUg=",
        "owner": "hercules-ci",
        "repo": "nixpkgs",
        "rev": "c70f908fd1f129aede2744d4385fae57d2e252b1",
        "type": "github"
      },
      "original": {
        "owner": "hercules-ci",
        "ref": "init-nixops-hercules-ci",
        "repo": "nixpkgs",
        "type": "github"
      }
    },
    "nixpkgs_3": {
      "flake": false,
      "locked": {
        "lastModified": 1628785280,
        "narHash": "sha256-2B5eMrEr6O8ff2aQNeVxTB+9WrGE80OB4+oM6T7fOcc=",
        "owner": "NixOS",
        "repo": "nixpkgs",
        "rev": "6525bbc06a39f26750ad8ee0d40000ddfdc24acb",
        "type": "github"
      },
      "original": {
        "owner": "NixOS",
        "ref": "nixpkgs-unstable",
        "repo": "nixpkgs",
        "type": "github"
      }
    },
    "old-ghc-nix": {
      "flake": false,
      "locked": {
        "lastModified": 1631092763,
        "narHash": "sha256-sIKgO+z7tj4lw3u6oBZxqIhDrzSkvpHtv0Kki+lh9Fg=",
        "owner": "angerman",
        "repo": "old-ghc-nix",
        "rev": "af48a7a7353e418119b6dfe3cd1463a657f342b8",
        "type": "github"
      },
      "original": {
        "owner": "angerman",
        "ref": "master",
        "repo": "old-ghc-nix",
        "type": "github"
      }
    },
    "plutarch": {
      "inputs": {
        "Shrinker": "Shrinker",
        "Win32-network": "Win32-network",
        "cardano-base": "cardano-base",
        "cardano-crypto": "cardano-crypto",
        "cardano-prelude": "cardano-prelude",
        "cryptonite": "cryptonite",
        "flake-compat": "flake-compat",
        "flake-compat-ci": "flake-compat-ci",
        "flat": "flat",
        "foundation": "foundation",
        "haskell-language-server": "haskell-language-server",
        "haskell-nix": "haskell-nix",
        "hercules-ci-effects": "hercules-ci-effects",
        "hs-memory": "hs-memory",
        "nixpkgs": [
          "haskell-nix",
          "nixpkgs-unstable"
        ],
        "plutus": "plutus",
        "protolude": "protolude",
        "sized-functors": "sized-functors",
        "th-extras": "th-extras"
      },
      "locked": {
        "lastModified": 1644875667,
        "narHash": "sha256-eNKEubOfkVGmDX1HbbCTbtIjEyXfxlYedrWuwhOLVrQ=",
        "owner": "Plutonomicon",
        "repo": "plutarch",
        "rev": "a0cbe99921aad7c5df9239cb0240933e4d9b2eaa",
        "type": "github"
      },
      "original": {
        "owner": "Plutonomicon",
        "repo": "plutarch",
<<<<<<< HEAD
        "rev": "a0cbe99921aad7c5df9239cb0240933e4d9b2eaa",
=======
>>>>>>> 8707866d
        "type": "github"
      }
    },
    "plutus": {
      "inputs": {
        "cardano-repo-tool": "cardano-repo-tool",
        "gitignore-nix": "gitignore-nix",
        "hackage-nix": "hackage-nix",
        "haskell-language-server": "haskell-language-server_2",
        "haskell-nix": "haskell-nix_2",
        "iohk-nix": "iohk-nix",
        "nixpkgs": "nixpkgs_3",
        "pre-commit-hooks-nix": "pre-commit-hooks-nix_2",
        "sphinxcontrib-haddock": "sphinxcontrib-haddock",
        "stackage-nix": "stackage-nix"
      },
      "locked": {
        "lastModified": 1642004499,
        "narHash": "sha256-LMAMixBJRYZ5wgINjp4rb8hifEGkXptX8Z5e2Ip8HeM=",
        "owner": "L-as",
        "repo": "plutus",
        "rev": "6cceda4793ee125dc700c63ff780593e387696b0",
        "type": "github"
      },
      "original": {
        "owner": "L-as",
        "ref": "master",
        "repo": "plutus",
        "type": "github"
      }
    },
    "pre-commit-hooks-nix": {
      "flake": false,
      "locked": {
        "lastModified": 1622650193,
        "narHash": "sha256-qSzUpJDv04ajS9FXoCq6NjVF3qOt9IiGIiGh0P8amyw=",
        "owner": "cachix",
        "repo": "pre-commit-hooks.nix",
        "rev": "0398f0649e0a741660ac5e8216760bae5cc78579",
        "type": "github"
      },
      "original": {
        "owner": "cachix",
        "repo": "pre-commit-hooks.nix",
        "type": "github"
      }
    },
    "pre-commit-hooks-nix_2": {
      "flake": false,
      "locked": {
        "lastModified": 1624971177,
        "narHash": "sha256-Amf/nBj1E77RmbSSmV+hg6YOpR+rddCbbVgo5C7BS0I=",
        "owner": "cachix",
        "repo": "pre-commit-hooks.nix",
        "rev": "397f0713d007250a2c7a745e555fa16c5dc8cadb",
        "type": "github"
      },
      "original": {
        "owner": "cachix",
        "repo": "pre-commit-hooks.nix",
        "type": "github"
      }
    },
    "protolude": {
      "flake": false,
      "locked": {
        "lastModified": 1637276813,
        "narHash": "sha256-/mgR1Vyp1WYBjdkbwQycrf6lcmOgUFcYUZIMhVgYhdo=",
        "owner": "protolude",
        "repo": "protolude",
        "rev": "d821ef0ac7552cfa2c3e7a7bdf29539f57e3fae6",
        "type": "github"
      },
      "original": {
        "owner": "protolude",
        "repo": "protolude",
        "rev": "d821ef0ac7552cfa2c3e7a7bdf29539f57e3fae6",
        "type": "github"
      }
    },
    "root": {
      "inputs": {
        "haskell-nix": [
          "plutarch",
          "haskell-nix"
        ],
        "nixpkgs": [
          "plutarch",
          "nixpkgs"
        ],
        "nixpkgs-2111": "nixpkgs-2111",
        "plutarch": "plutarch"
      }
    },
    "sized-functors": {
      "flake": false,
      "locked": {
        "lastModified": 1620614934,
        "narHash": "sha256-pVJbEGF4/lvXmWIypwkMQBYygOx3TQwLJbMpfdYovdY=",
        "owner": "JonasDuregard",
        "repo": "sized-functors",
        "rev": "fe6bf78a1b97ff7429630d0e8974c9bc40945dcf",
        "type": "github"
      },
      "original": {
        "owner": "JonasDuregard",
        "repo": "sized-functors",
        "rev": "fe6bf78a1b97ff7429630d0e8974c9bc40945dcf",
        "type": "github"
      }
    },
    "sphinxcontrib-haddock": {
      "flake": false,
      "locked": {
        "lastModified": 1594136664,
        "narHash": "sha256-O9YT3iCUBHP3CEF88VDLLCO2HSP3HqkNA2q2939RnVY=",
        "owner": "michaelpj",
        "repo": "sphinxcontrib-haddock",
        "rev": "f3956b3256962b2d27d5a4e96edb7951acf5de34",
        "type": "github"
      },
      "original": {
        "owner": "michaelpj",
        "repo": "sphinxcontrib-haddock",
        "type": "github"
      }
    },
    "stackage": {
      "flake": false,
      "locked": {
        "lastModified": 1642468901,
        "narHash": "sha256-+Hu4m9i8v8Moey/C8fy8juyxB729JdsXz02cK8nJXLk=",
        "owner": "input-output-hk",
        "repo": "stackage.nix",
        "rev": "7544f8fd16bb92b7cf90cb51cb4ddc43173526de",
        "type": "github"
      },
      "original": {
        "owner": "input-output-hk",
        "repo": "stackage.nix",
        "type": "github"
      }
    },
    "stackage-nix": {
      "flake": false,
      "locked": {
        "lastModified": 1597712578,
        "narHash": "sha256-c/pcfZ6w5Yp//7oC0hErOGVVphBLc5vc4IZlWKZ/t6E=",
        "owner": "input-output-hk",
        "repo": "stackage.nix",
        "rev": "e32c8b06d56954865725514ce0d98d5d1867e43a",
        "type": "github"
      },
      "original": {
        "owner": "input-output-hk",
        "repo": "stackage.nix",
        "type": "github"
      }
    },
    "th-extras": {
      "flake": false,
      "locked": {
        "lastModified": 1641329261,
        "narHash": "sha256-+K91xH/zew66ry0EAV5FaEIAHUZdJ3ngD9GzCJiUq7k=",
        "owner": "mokus0",
        "repo": "th-extras",
        "rev": "787ed752c1e5d41b5903b74e171ed087de38bffa",
        "type": "github"
      },
      "original": {
        "owner": "mokus0",
        "repo": "th-extras",
        "rev": "787ed752c1e5d41b5903b74e171ed087de38bffa",
        "type": "github"
      }
    }
  },
  "root": "root",
  "version": 7
}<|MERGE_RESOLUTION|>--- conflicted
+++ resolved
@@ -46,6 +46,23 @@
         "owner": "input-output-hk",
         "repo": "Win32-network",
         "rev": "2d1a01c7cbb9f68a1aefe2934aad6c70644ebfea",
+        "type": "github"
+      }
+    },
+    "autodocodec": {
+      "flake": false,
+      "locked": {
+        "lastModified": 1644358110,
+        "narHash": "sha256-X1TNZlmO2qDFk3OL4Z1v/gzvd3ouoACAiMweutsYek4=",
+        "owner": "srid",
+        "repo": "autodocodec",
+        "rev": "42b42a7407f33c6c74fa4e8c84906aebfed28daf",
+        "type": "github"
+      },
+      "original": {
+        "owner": "srid",
+        "ref": "ghc921",
+        "repo": "autodocodec",
         "type": "github"
       }
     },
@@ -788,6 +805,7 @@
       "inputs": {
         "Shrinker": "Shrinker",
         "Win32-network": "Win32-network",
+        "autodocodec": "autodocodec",
         "cardano-base": "cardano-base",
         "cardano-crypto": "cardano-crypto",
         "cardano-prelude": "cardano-prelude",
@@ -801,29 +819,29 @@
         "hercules-ci-effects": "hercules-ci-effects",
         "hs-memory": "hs-memory",
         "nixpkgs": [
+          "plutarch",
           "haskell-nix",
           "nixpkgs-unstable"
         ],
         "plutus": "plutus",
         "protolude": "protolude",
+        "safe-coloured-text": "safe-coloured-text",
         "sized-functors": "sized-functors",
-        "th-extras": "th-extras"
-      },
-      "locked": {
-        "lastModified": 1644875667,
-        "narHash": "sha256-eNKEubOfkVGmDX1HbbCTbtIjEyXfxlYedrWuwhOLVrQ=",
+        "sydtest": "sydtest",
+        "th-extras": "th-extras",
+        "validity": "validity"
+      },
+      "locked": {
+        "lastModified": 1645006916,
+        "narHash": "sha256-j8o0D48LfDYqf07bi34474lkFnMZ5TNvcZmACVMw3yA=",
         "owner": "Plutonomicon",
         "repo": "plutarch",
-        "rev": "a0cbe99921aad7c5df9239cb0240933e4d9b2eaa",
+        "rev": "c77fcd605269bd8183d5496e297eb38503ea0e29",
         "type": "github"
       },
       "original": {
         "owner": "Plutonomicon",
         "repo": "plutarch",
-<<<<<<< HEAD
-        "rev": "a0cbe99921aad7c5df9239cb0240933e4d9b2eaa",
-=======
->>>>>>> 8707866d
         "type": "github"
       }
     },
@@ -918,6 +936,23 @@
         "plutarch": "plutarch"
       }
     },
+    "safe-coloured-text": {
+      "flake": false,
+      "locked": {
+        "lastModified": 1644357337,
+        "narHash": "sha256-sXSKw8m6O9K/H2BBiYqO5e4sJIo+9UP+UvEukRn28d8=",
+        "owner": "srid",
+        "repo": "safe-coloured-text",
+        "rev": "034f3612525568b422e0c62b52417d77b7cf31c2",
+        "type": "github"
+      },
+      "original": {
+        "owner": "srid",
+        "ref": "ghc921",
+        "repo": "safe-coloured-text",
+        "type": "github"
+      }
+    },
     "sized-functors": {
       "flake": false,
       "locked": {
@@ -983,6 +1018,23 @@
         "type": "github"
       }
     },
+    "sydtest": {
+      "flake": false,
+      "locked": {
+        "lastModified": 1644358460,
+        "narHash": "sha256-1ZxTLL5YVxktyHqfMywwsNGx5nxNMPXnq33QI6BcvUI=",
+        "owner": "srid",
+        "repo": "sydtest",
+        "rev": "5b572105c30f79c5e20637c6af4eedf39e0ac85a",
+        "type": "github"
+      },
+      "original": {
+        "owner": "srid",
+        "ref": "ghc921",
+        "repo": "sydtest",
+        "type": "github"
+      }
+    },
     "th-extras": {
       "flake": false,
       "locked": {
@@ -999,6 +1051,23 @@
         "rev": "787ed752c1e5d41b5903b74e171ed087de38bffa",
         "type": "github"
       }
+    },
+    "validity": {
+      "flake": false,
+      "locked": {
+        "lastModified": 1644358698,
+        "narHash": "sha256-dpMIu08qXMzy8Kilk/2VWpuwIsfqFtpg/3mkwt5pdjA=",
+        "owner": "srid",
+        "repo": "validity",
+        "rev": "f7982549b95d0ab727950dc876ca06b1862135ba",
+        "type": "github"
+      },
+      "original": {
+        "owner": "srid",
+        "ref": "ghc921",
+        "repo": "validity",
+        "type": "github"
+      }
     }
   },
   "root": "root",
