--- conflicted
+++ resolved
@@ -12,82 +12,7 @@
   inputs.plutarch.inputs.nixpkgs.follows =
     "plutarch/haskell-nix/nixpkgs-unstable";
 
-<<<<<<< HEAD
-  inputs.plutarch.url =
-    "github:Plutonomicon/plutarch?rev=a0cbe99921aad7c5df9239cb0240933e4d9b2eaa";
-
-  inputs.goblins.url =
-    "github:input-output-hk/goblins?rev=cde90a2b27f79187ca8310b6549331e59595e7ba";
-  inputs.goblins.flake = false;
-
-  inputs.plutus-extra.url =
-    "github:Liqwid-Labs/plutus-extra?rev=bfeb0d2bb1bc18f147e58c200db2022f5c75eb60";
-  inputs.plutus-extra.flake = false; # Could we set this to true?
-
-  inputs.cardano-node.url =
-    "github:input-output-hk/cardano-node?rev=b6ca519f97a0e795611a63174687e6bb70c9f752";
-  inputs.cardano-node.flake = false;
-
-  inputs.cardano-wallet.url =
-    "github:j-mueller/cardano-wallet?rev=760140e238a5fbca61d1b286d7a80ece058dc729";
-  inputs.cardano-wallet.flake = false;
-
-  inputs.purescript-bridge.url =
-    "github:input-output-hk/purescript-bridge?rev=366fc70b341e2633f3ad0158a577d52e1cd2b138";
-  inputs.purescript-bridge.flake = false;
-
-  inputs.servant-purescript.url =
-    "github:input-output-hk/servant-purescript?rev=ebea59c7bdfc0338d83fca772b9a57e28560bcde";
-  inputs.servant-purescript.flake = false;
-
-  inputs.plutus-apps.url =
-    "github:input-output-hk/plutus-apps?rev=34fe6eeff441166fee0cd0ceba68c1439f0e93d2";
-  inputs.plutus-apps.flake = false;
-
-  inputs.cardano-addresses.url =
-    "github:input-output-hk/cardano-addresses?rev=d2f86caa085402a953920c6714a0de6a50b655ec";
-  inputs.cardano-addresses.flake = false;
-
-  inputs.optparse-applicative.url =
-    "github:input-output-hk/optparse-applicative?rev=7497a29cb998721a9068d5725d49461f2bba0e7a";
-  inputs.optparse-applicative.flake = false;
-
-  inputs.ouroboros-network.url =
-    "github:input-output-hk/ouroboros-network?rev=d613de3d872ec8b4a5da0c98afb443f322dc4dab";
-  inputs.ouroboros-network.flake = false;
-
-  inputs.cardano-ledger-specs.url =
-    "github:input-output-hk/cardano-ledger-specs?rev=bf008ce028751cae9fb0b53c3bef20f07c06e333";
-  inputs.cardano-ledger-specs.flake = false;
-
-  inputs.iohk-monitoring-framework.url =
-    "github:input-output-hk/iohk-monitoring-framework?rev=46f994e216a1f8b36fe4669b47b2a7011b0e153c";
-  inputs.iohk-monitoring-framework.flake = false;
-
-  inputs.cardano-prelude.url =
-    "github:input-output-hk/cardano-prelude?rev=fd773f7a58412131512b9f694ab95653ac430852";
-  inputs.cardano-prelude.flake = false;
-
-  inputs.cardano-base.url =
-    "github:input-output-hk/cardano-base?rev=654f5b7c76f7cc57900b4ddc664a82fc3b925fb0";
-  inputs.cardano-base.flake = false;
-
-  inputs.cardano-crypto.url =
-    "github:input-output-hk/cardano-crypto?rev=f73079303f663e028288f9f4a9e08bcca39a923e";
-  inputs.cardano-crypto.flake = false;
-
-  inputs.flat.url =
-    "github:Quid2/flat?rev=d32c2c0c0c3c38c41177684ade9febe92d279b06";
-  inputs.flat.flake = false;
-
-  inputs.Win32-network.url =
-    "github:input-output-hk/Win32-network?rev=3825d3abf75f83f406c1f7161883c438dac7277d";
-  inputs.Win32-network.flake = false;
-
-  outputs = inputs@{ self, nixpkgs, haskell-nix, plutus, ... }:
-=======
   outputs = inputs@{ self, nixpkgs, haskell-nix, plutarch, ... }:
->>>>>>> 8707866d
     let
       supportedSystems = with nixpkgs.lib.systems.supported;
         tier1 ++ tier2 ++ tier3;
