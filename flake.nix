{
  description = "agora";

  inputs.nixpkgs.follows = "plutarch/nixpkgs";
  inputs.haskell-nix.follows = "plutarch/haskell-nix";
  # temporary fix for nix versions that have the transitive follows bug
  # see https://github.com/NixOS/nix/issues/6013
  inputs.nixpkgs-2111 = { url = "github:NixOS/nixpkgs/nixpkgs-21.11-darwin"; };

  inputs.plutarch.url = "github:peter-mlabs/plutarch/liqwid/extra";
  inputs.plutarch.inputs.nixpkgs.follows =
    "plutarch/haskell-nix/nixpkgs-unstable";

  # Follows jhodgdev's forks of apropos and apropos-tx, as these
  # are not constrained to `base ^>= 4.14`. Once these are merged
  # to their respective master branches, we should change the
  # inputs to follow a commit on those master branches. For more
  # info, see: https://github.com/mlabs-haskell/apropos-tx/pull/37
  inputs.apropos-tx.url =
<<<<<<< HEAD
    "github:jhodgdev/apropos-tx?rev=4eca3fac23c339caee04ea6176e641a4b3857a25";
=======
    "github:jhodgdev/apropos-tx?rev=582496d0dfb88ce007bb0d2a2dcbc72ea0bb1cd1";
>>>>>>> dd30fc51
  inputs.apropos-tx.inputs.nixpkgs.follows =
    "plutarch/haskell-nix/nixpkgs-unstable";
  inputs.apropos.url =
    "github:jhodgdev/apropos?rev=c6c580aeab8b5c2a6512a49823dd17936e87b70a";
  inputs.apropos.inputs.nixpkgs.follows =
    "plutarch/haskell-nix/nixpkgs-unstable";

  inputs.apropos.url =
    "github:mlabs-haskell/apropos?rev=3734bb3baa297ed990725a5ef14efcbb6a1c1c23";

  outputs = inputs@{ self, nixpkgs, haskell-nix, plutarch, ... }:
    let
      supportedSystems = with nixpkgs.lib.systems.supported;
        tier1 ++ tier2 ++ tier3;

      perSystem = nixpkgs.lib.genAttrs supportedSystems;

      nixpkgsFor = system:
        import nixpkgs {
          inherit system;
          overlays = [ haskell-nix.overlay ];
          inherit (haskell-nix) config;
        };
      nixpkgsFor' = system:
        import nixpkgs {
          inherit system;
          inherit (haskell-nix) config;
        };

      ghcVersion = "ghc921";

      projectFor = system:
        let pkgs = nixpkgsFor system;
        in let pkgs' = nixpkgsFor' system;
        in (nixpkgsFor system).haskell-nix.cabalProject' {
          src = ./.;
          compiler-nix-name = ghcVersion;
          inherit (plutarch) cabalProjectLocal;
          extraSources = plutarch.extraSources ++ [
            {
              src = inputs.plutarch;
              subdirs =
                [ "." "plutarch-test" "plutarch-extra" "plutarch-numeric" ];
            }
            {
              src = inputs.apropos-tx;
              subdirs = [ "." ];
            }
            {
              src = inputs.apropos;
              subdirs = [ "." ];
            }
          ];
          modules = [ (plutarch.haskellModule system) ];
          shell = {
            withHoogle = true;

            exactDeps = true;

            # We use the ones from Nixpkgs, since they are cached reliably.
            # Eventually we will probably want to build these with haskell.nix.
            nativeBuildInputs = with pkgs'; [
              entr
              haskellPackages.apply-refact
              git
              fd
              cabal-install
              haskell.packages."${ghcVersion}".hlint
              haskellPackages.cabal-fmt
              nixpkgs-fmt
              graphviz
            ];

            inherit (plutarch) tools;

            additional = ps: [
              ps.plutarch
              ps.tasty-quickcheck
              ps.apropos-tx
              ps.apropos
              ps.plutarch-extra
              ps.plutarch-numeric
              ps.plutarch-test
              ps.apropos
            ];
          };
        };

      formatCheckFor = system:
        let
          pkgs = nixpkgsFor system;
          pkgs' = nixpkgsFor' system;
        in pkgs.runCommand "format-check" {
          nativeBuildInputs = [
            pkgs'.git
            pkgs'.fd
            pkgs'.haskellPackages.cabal-fmt
            pkgs'.nixpkgs-fmt
            (pkgs.haskell-nix.tools ghcVersion {
              inherit (plutarch.tools) fourmolu;
            }).fourmolu
          ];
        } ''
          export LC_CTYPE=C.UTF-8
          export LC_ALL=C.UTF-8
          export LANG=C.UTF-8
          cd ${self}
          make format_check || (echo "    Please run 'make format'" ; exit 1)
          mkdir $out
        '';
    in {
      project = perSystem projectFor;
      flake = perSystem (system: (projectFor system).flake { });

      packages = perSystem (system: self.flake.${system}.packages);

      # Define what we want to test
      checks = perSystem (system:
        self.flake.${system}.checks // {
          formatCheck = formatCheckFor system;
          agora = self.flake.${system}.packages."agora:lib:agora";
          agora-test = self.flake.${system}.packages."agora:test:agora-test";
        });
      check = perSystem (system:
        (nixpkgsFor system).runCommand "combined-test" {
          checksss = builtins.attrValues self.checks.${system};
        } ''
          echo $checksss
          touch $out
        '');
      devShell = perSystem (system: self.flake.${system}.devShell);
    };
}<|MERGE_RESOLUTION|>--- conflicted
+++ resolved
@@ -17,11 +17,7 @@
   # inputs to follow a commit on those master branches. For more
   # info, see: https://github.com/mlabs-haskell/apropos-tx/pull/37
   inputs.apropos-tx.url =
-<<<<<<< HEAD
     "github:jhodgdev/apropos-tx?rev=4eca3fac23c339caee04ea6176e641a4b3857a25";
-=======
-    "github:jhodgdev/apropos-tx?rev=582496d0dfb88ce007bb0d2a2dcbc72ea0bb1cd1";
->>>>>>> dd30fc51
   inputs.apropos-tx.inputs.nixpkgs.follows =
     "plutarch/haskell-nix/nixpkgs-unstable";
   inputs.apropos.url =
