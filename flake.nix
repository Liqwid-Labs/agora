{
  description = "agora";

  inputs.nixpkgs.follows = "plutarch/nixpkgs";
  inputs.haskell-nix.follows = "plutarch/haskell-nix";
  # temporary fix for nix versions that have the transitive follows bug
  # see https://github.com/NixOS/nix/issues/6013
  inputs.nixpkgs-2111 = { url = "github:NixOS/nixpkgs/nixpkgs-21.11-darwin"; };

  inputs.plutarch.url =
    "github:peter-mlabs/plutarch?rev=6ef18aacd02050fc07398e399cff5e8734c1045e";
  inputs.plutarch.inputs.emanote.follows =
    "plutarch/haskell-nix/nixpkgs-unstable";
  inputs.plutarch.inputs.nixpkgs.follows =
    "plutarch/haskell-nix/nixpkgs-unstable";

  # Follows jhodgdev's forks of apropos and apropos-tx, as these
  # are not constrained to `base ^>= 4.14`. Once these are merged
  # to their respective master branches, we should change the
  # inputs to follow a commit on those master branches. For more
  # info, see: https://github.com/mlabs-haskell/apropos-tx/pull/37
  inputs.apropos-tx.url =
    "github:mlabs-haskell/apropos-tx?rev=dd292b49a29f8a259bdc3e35cf4ab1dbbc73582f";
  inputs.apropos-tx.inputs.nixpkgs.follows =
    "plutarch/haskell-nix/nixpkgs-unstable";
  inputs.apropos.url =
    "github:mlabs-haskell/apropos?rev=3734bb3baa297ed990725a5ef14efcbb6a1c1c23";
  inputs.apropos.inputs.nixpkgs.follows =
    "plutarch/haskell-nix/nixpkgs-unstable";

  outputs = inputs@{ self, nixpkgs, haskell-nix, plutarch, ... }:
    let
      supportedSystems = with nixpkgs.lib.systems.supported;
        tier1 ++ tier2 ++ tier3;

      perSystem = nixpkgs.lib.genAttrs supportedSystems;

      nixpkgsFor = system:
        import nixpkgs {
          inherit system;
          overlays = [ haskell-nix.overlay ];
          inherit (haskell-nix) config;
        };
      nixpkgsFor' = system:
        import nixpkgs {
          inherit system;
          inherit (haskell-nix) config;
        };

      ghcVersion = "ghc921";

      projectFor = system:
        let pkgs = nixpkgsFor system;
        in
        let pkgs' = nixpkgsFor' system;
        in
        (nixpkgsFor system).haskell-nix.cabalProject' {
          src = ./.;
          compiler-nix-name = ghcVersion;
          inherit (plutarch) cabalProjectLocal;
          extraSources = plutarch.extraSources ++ [
            {
              src = inputs.plutarch;
              subdirs = [
                "."
                "plutarch-test"
                "plutarch-extra"
                "plutarch-numeric"
                "plutarch-safemoney"
              ];
            }
            {
              src = inputs.apropos-tx;
              subdirs = [ "." ];
            }
            {
              src = inputs.apropos;
              subdirs = [ "." ];
            }
          ];
          modules = [ (plutarch.haskellModule system) ];
          shell = {
            withHoogle = true;

            exactDeps = true;

            # We use the ones from Nixpkgs, since they are cached reliably.
            # Eventually we will probably want to build these with haskell.nix.
            nativeBuildInputs = with pkgs'; [
              entr
              haskellPackages.apply-refact
              git
              fd
              cabal-install
              haskell.packages."${ghcVersion}".hlint
              haskellPackages.cabal-fmt
              nixpkgs-fmt
              graphviz
            ];

            inherit (plutarch) tools;

            additional = ps: [
              ps.plutarch
              ps.tasty-quickcheck
              ps.apropos-tx
              ps.apropos
              ps.plutarch-extra
              ps.plutarch-numeric
              ps.plutarch-safemoney
              ps.plutarch-test
              ps.apropos
            ];
          };
        };

      formatCheckFor = system:
        let
          pkgs = nixpkgsFor system;
          pkgs' = nixpkgsFor' system;
<<<<<<< HEAD
=======

          inherit (pkgs.haskell-nix.tools ghcVersion {
            inherit (plutarch.tools) fourmolu;
          })
            fourmolu;
>>>>>>> be3b8ea5
        in
        pkgs.runCommand "format-check"
          {
            nativeBuildInputs = [
              pkgs'.git
              pkgs'.fd
              pkgs'.haskellPackages.cabal-fmt
              pkgs'.nixpkgs-fmt
<<<<<<< HEAD
              (pkgs.haskell-nix.tools ghcVersion {
                inherit (plutarch.tools) fourmolu;
              }).fourmolu
=======
              fourmolu
              pkgs'.haskell.packages."${ghcVersion}".hlint
>>>>>>> be3b8ea5
            ];
          } ''
          export LC_CTYPE=C.UTF-8
          export LC_ALL=C.UTF-8
          export LANG=C.UTF-8
          cd ${self}
          make format_check || (echo "    Please run 'make format'" ; exit 1)
          find -name '*.hs' -not -path './dist*/*' -not -path './haddock/*' | xargs hlint
          mkdir $out
        '';
<<<<<<< HEAD
=======

>>>>>>> be3b8ea5
    in
    {
      project = perSystem projectFor;
      flake = perSystem (system: (projectFor system).flake { });

      packages = perSystem (system:
        self.flake.${system}.packages // {
          haddock =
            let
              agora-doc = self.flake.${system}.packages."agora:lib:agora".doc;
              pkgs = nixpkgsFor system;
            in
            pkgs.runCommand "haddock-merge" { } ''
              cd ${self}
              mkdir $out
              cp -r ${agora-doc}/share/doc/* $out
            '';
        });

      # Define what we want to test
      checks = perSystem (system:
        self.flake.${system}.checks // {
          formatCheck = formatCheckFor system;
          agora = self.flake.${system}.packages."agora:lib:agora";
          agora-test = self.flake.${system}.packages."agora:test:agora-test";
        });
      check = perSystem (system:
        (nixpkgsFor system).runCommand "combined-test"
          {
            checksss = builtins.attrValues self.checks.${system};
          } ''
          echo $checksss
          touch $out
        '');
      devShell = perSystem (system: self.flake.${system}.devShell);
    };
}<|MERGE_RESOLUTION|>--- conflicted
+++ resolved
@@ -20,7 +20,7 @@
   # inputs to follow a commit on those master branches. For more
   # info, see: https://github.com/mlabs-haskell/apropos-tx/pull/37
   inputs.apropos-tx.url =
-    "github:mlabs-haskell/apropos-tx?rev=dd292b49a29f8a259bdc3e35cf4ab1dbbc73582f";
+    "github:jhodgdev/apropos-tx?rev=4eca3fac23c339caee04ea6176e641a4b3857a25";
   inputs.apropos-tx.inputs.nixpkgs.follows =
     "plutarch/haskell-nix/nixpkgs-unstable";
   inputs.apropos.url =
@@ -118,14 +118,11 @@
         let
           pkgs = nixpkgsFor system;
           pkgs' = nixpkgsFor' system;
-<<<<<<< HEAD
-=======
 
           inherit (pkgs.haskell-nix.tools ghcVersion {
             inherit (plutarch.tools) fourmolu;
           })
             fourmolu;
->>>>>>> be3b8ea5
         in
         pkgs.runCommand "format-check"
           {
@@ -134,14 +131,8 @@
               pkgs'.fd
               pkgs'.haskellPackages.cabal-fmt
               pkgs'.nixpkgs-fmt
-<<<<<<< HEAD
-              (pkgs.haskell-nix.tools ghcVersion {
-                inherit (plutarch.tools) fourmolu;
-              }).fourmolu
-=======
               fourmolu
               pkgs'.haskell.packages."${ghcVersion}".hlint
->>>>>>> be3b8ea5
             ];
           } ''
           export LC_CTYPE=C.UTF-8
@@ -152,10 +143,7 @@
           find -name '*.hs' -not -path './dist*/*' -not -path './haddock/*' | xargs hlint
           mkdir $out
         '';
-<<<<<<< HEAD
-=======
 
->>>>>>> be3b8ea5
     in
     {
       project = perSystem projectFor;
