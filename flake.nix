{
  description = "agora";

  inputs.nixpkgs.follows = "plutarch/nixpkgs";
  inputs.haskell-nix.follows = "plutarch/haskell-nix";

  # temporary fix for nix versions that have the transitive follows bug
  # see https://github.com/NixOS/nix/issues/6013
  inputs.nixpkgs-2111 = { url = "github:NixOS/nixpkgs/nixpkgs-21.11-darwin"; };

  inputs.plutarch.url = "github:Plutonomicon/plutarch";
  inputs.plutarch.inputs.nixpkgs.follows =
    "plutarch/haskell-nix/nixpkgs-unstable";

  outputs = inputs@{ self, nixpkgs, haskell-nix, plutarch, ... }:
    let
      supportedSystems = with nixpkgs.lib.systems.supported;
        tier1 ++ tier2 ++ tier3;

      perSystem = nixpkgs.lib.genAttrs supportedSystems;

      nixpkgsFor = system:
        import nixpkgs {
          inherit system;
          overlays = [ haskell-nix.overlay ];
          inherit (haskell-nix) config;
        };
      nixpkgsFor' = system:
        import nixpkgs {
          inherit system;
          inherit (haskell-nix) config;
        };

      ghcVersion = "ghc921";

      projectFor = system:
        let pkgs = nixpkgsFor system;
        in let pkgs' = nixpkgsFor' system;
        in (nixpkgsFor system).haskell-nix.cabalProject' {
          src = ./.;
<<<<<<< HEAD
          compiler-nix-name = "ghc8107";
          cabalProjectFileName = "cabal.project";

          # This essentially replaces 'cabal-haskell.nix.project'
          extraSources = [
            {
              src = inputs.cardano-prelude;
              subdirs = [ "cardano-prelude" "cardano-prelude-test" ];
            }
            {
              src = inputs.cardano-base;
              subdirs = [
                "base-deriving-via"
                "binary"
                "binary/test"
                "cardano-crypto-class"
                "cardano-crypto-praos"
                "cardano-crypto-tests"
                "measures"
                "orphans-deriving-via"
                "slotting"
                "strict-containers"
              ];
            }

            {
              src = inputs.iohk-monitoring-framework;
              subdirs = [
                "iohk-monitoring"
                "tracer-transformers"
                "contra-tracer"
                "plugins/backend-aggregation"
                "plugins/backend-ekg"
                "plugins/backend-monitoring"
                "plugins/backend-trace-forwarder"
                "plugins/scribe-systemd"
              ];
            }
            {
              src = inputs.cardano-ledger-specs;
              subdirs = [
                "byron/ledger/impl"
                "cardano-ledger-core"
                "cardano-protocol-tpraos"
                "eras/alonzo/impl"
                "eras/byron/chain/executable-spec"
                "eras/byron/crypto"
                "eras/byron/crypto/test"
                "eras/byron/ledger/executable-spec"
                "eras/byron/ledger/impl/test"
                "eras/shelley/impl"
                "eras/shelley-ma/impl"
                "eras/shelley/chain-and-ledger/executable-spec"
                "eras/shelley/test-suite"
                "shelley/chain-and-ledger/shelley-spec-ledger-test"
                "libs/non-integral"
                "libs/small-steps"
                "libs/cardano-ledger-pretty"
                "semantics/small-steps-test"
              ];
            }
            {
              src = inputs.ouroboros-network;
              subdirs = [
                "monoidal-synchronisation"
                "typed-protocols"
                "typed-protocols-cborg"
                "typed-protocols-examples"
                "ouroboros-network"
                "ouroboros-network-testing"
                "ouroboros-network-framework"
                "ouroboros-consensus"
                "ouroboros-consensus-byron"
                "ouroboros-consensus-cardano"
                "ouroboros-consensus-shelley"
                "io-sim"
                "io-classes"
                "network-mux"
                "ntp-client"
              ];
            }
            {
              src = inputs.servant-purescript;
              subdirs = [ "." ];
            }
            {
              src = inputs.purescript-bridge;
              subdirs = [ "." ];
            }
            {
              src = inputs.plutarch;
              subdirs = [ "." "plutarch-benchmark" ];
            }
            {
              src = inputs.cardano-addresses;
              subdirs = [ "core" "command-line" ];
            }
            {
              src = inputs.goblins;
              subdirs = [ "." ];
            }
            {
              src = inputs.optparse-applicative;
              subdirs = [ "." ];
            }
            {
              src = inputs.cardano-crypto;
              subdirs = [ "." ];
            }
            {
              src = inputs.Win32-network;
              subdirs = [ "." ];
            }
            {
              src = inputs.flat;
              subdirs = [ "." ];
            }
            {
              src = inputs.cardano-wallet;
              subdirs = [
                "lib/text-class"
                "lib/strict-non-empty-containers"
                "lib/core"
                "lib/test-utils"
                "lib/numeric"
                "lib/launcher"
                "lib/core-integration"
                "lib/cli"
                "lib/dbvar"
                "lib/shelley"
              ];
            }

            {
              src = inputs.plutus-apps;
              subdirs = [
                "doc"
                "freer-extras"
                "playground-common"
                "plutus-chain-index"
                "plutus-chain-index-core"
                "plutus-contract"
                "plutus-ledger"
                "plutus-ledger-constraints"
                "plutus-pab"
                "plutus-playground-server"
                "plutus-use-cases"
                "quickcheck-dynamic"
                "web-ghc"
              ];
            }
            {
              src = inputs.cardano-node;
              subdirs =
                [ "cardano-api" "cardano-node" "cardano-cli" "cardano-config" ];
            }
            {
              src = inputs.plutus-extra;
              subdirs = [
                "tasty-plutus"
                "plutus-pretty"
                "plutus-numeric"
                "plutus-extra"
                "plutus-golden"
                "plutus-laws"
                "quickcheck-plutus-instances"

              ];
            }
            {
              src = inputs.plutus;
              subdirs = [
                "plutus-benchmark"
                "plutus-core"
                "plutus-errors"
                "plutus-ledger-api"
                "plutus-metatheory"
                "plutus-tx"
                "plutus-tx-plugin"
                "prettyprinter-configurable"
                "word-array"
                "stubs/plutus-ghc-stub"
              ];
            }
          ];
          modules = [{
            packages = {

              plutarch.flags.development = plutarch-development;
              marlowe.flags.defer-plugin-errors = deferPluginErrors;
              plutus-use-cases.flags.defer-plugin-errors = deferPluginErrors;
              plutus-ledger.flags.defer-plugin-errors = deferPluginErrors;
              plutus-contract.flags.defer-plugin-errors = deferPluginErrors;
              cardano-crypto-praos.components.library.pkgconfig =
                nixpkgs.lib.mkForce
                [ [ (import plutus { inherit system; }).pkgs.libsodium-vrf ] ];
              cardano-crypto-class.components.library.pkgconfig =
                nixpkgs.lib.mkForce
                [ [ (import plutus { inherit system; }).pkgs.libsodium-vrf ] ];
            };
=======
          compiler-nix-name = ghcVersion;
          inherit (plutarch) cabalProjectLocal;
          extraSources = plutarch.extraSources ++ [{
            src = inputs.plutarch;
            subdirs = [ "." ];
>>>>>>> 8707866d
          }];
          modules = [ (plutarch.haskellModule system) ];
          shell = {
            withHoogle = true;

            exactDeps = true;

            # We use the ones from Nixpkgs, since they are cached reliably.
            # Eventually we will probably want to build these with haskell.nix.
            nativeBuildInputs = [
              pkgs'.git
              pkgs'.haskellPackages.apply-refact
              pkgs'.fd
              pkgs'.cabal-install
              pkgs'.hlint
              pkgs'.haskellPackages.cabal-fmt
              pkgs'.nixpkgs-fmt
            ];

<<<<<<< HEAD
            additional = ps: [
              ps.plutarch
              ps.plutarch-benchmark
              ps.plutus-ledger
              ps.plutus-extra
            ];
=======
            inherit (plutarch) tools;
>>>>>>> 8707866d

            additional = ps: [ ps.plutarch ps.tasty-quickcheck ];
          };
        };

      formatCheckFor = system:
        let
          pkgs = nixpkgsFor system;
          pkgs' = nixpkgsFor' system;
        in pkgs.runCommand "format-check" {
          nativeBuildInputs = [
            pkgs'.git
            pkgs'.fd
            pkgs'.haskellPackages.cabal-fmt
            pkgs'.nixpkgs-fmt
            (pkgs.haskell-nix.tools ghcVersion {
              inherit (plutarch.tools) fourmolu;
            }).fourmolu
          ];
        } ''
          export LC_CTYPE=C.UTF-8
          export LC_ALL=C.UTF-8
          export LANG=C.UTF-8
          cd ${self}
          make format_check
          mkdir $out
        '';
    in {
      project = perSystem projectFor;
      flake = perSystem (system: (projectFor system).flake { });

      packages = perSystem (system: self.flake.${system}.packages);
      checks = perSystem (system:
        self.flake.${system}.checks // {
          formatCheck = formatCheckFor system;
        });
      check = perSystem (system:
        (nixpkgsFor system).runCommand "combined-test" {
          checksss = builtins.attrValues self.checks.${system};
        } ''
          echo $checksss
          touch $out
        '');
      devShell = perSystem (system: self.flake.${system}.devShell);
      defaultPackage =
        perSystem (system: self.flake.${system}.packages."agora:lib:agora");
    };
}<|MERGE_RESOLUTION|>--- conflicted
+++ resolved
@@ -38,214 +38,11 @@
         in let pkgs' = nixpkgsFor' system;
         in (nixpkgsFor system).haskell-nix.cabalProject' {
           src = ./.;
-<<<<<<< HEAD
-          compiler-nix-name = "ghc8107";
-          cabalProjectFileName = "cabal.project";
-
-          # This essentially replaces 'cabal-haskell.nix.project'
-          extraSources = [
-            {
-              src = inputs.cardano-prelude;
-              subdirs = [ "cardano-prelude" "cardano-prelude-test" ];
-            }
-            {
-              src = inputs.cardano-base;
-              subdirs = [
-                "base-deriving-via"
-                "binary"
-                "binary/test"
-                "cardano-crypto-class"
-                "cardano-crypto-praos"
-                "cardano-crypto-tests"
-                "measures"
-                "orphans-deriving-via"
-                "slotting"
-                "strict-containers"
-              ];
-            }
-
-            {
-              src = inputs.iohk-monitoring-framework;
-              subdirs = [
-                "iohk-monitoring"
-                "tracer-transformers"
-                "contra-tracer"
-                "plugins/backend-aggregation"
-                "plugins/backend-ekg"
-                "plugins/backend-monitoring"
-                "plugins/backend-trace-forwarder"
-                "plugins/scribe-systemd"
-              ];
-            }
-            {
-              src = inputs.cardano-ledger-specs;
-              subdirs = [
-                "byron/ledger/impl"
-                "cardano-ledger-core"
-                "cardano-protocol-tpraos"
-                "eras/alonzo/impl"
-                "eras/byron/chain/executable-spec"
-                "eras/byron/crypto"
-                "eras/byron/crypto/test"
-                "eras/byron/ledger/executable-spec"
-                "eras/byron/ledger/impl/test"
-                "eras/shelley/impl"
-                "eras/shelley-ma/impl"
-                "eras/shelley/chain-and-ledger/executable-spec"
-                "eras/shelley/test-suite"
-                "shelley/chain-and-ledger/shelley-spec-ledger-test"
-                "libs/non-integral"
-                "libs/small-steps"
-                "libs/cardano-ledger-pretty"
-                "semantics/small-steps-test"
-              ];
-            }
-            {
-              src = inputs.ouroboros-network;
-              subdirs = [
-                "monoidal-synchronisation"
-                "typed-protocols"
-                "typed-protocols-cborg"
-                "typed-protocols-examples"
-                "ouroboros-network"
-                "ouroboros-network-testing"
-                "ouroboros-network-framework"
-                "ouroboros-consensus"
-                "ouroboros-consensus-byron"
-                "ouroboros-consensus-cardano"
-                "ouroboros-consensus-shelley"
-                "io-sim"
-                "io-classes"
-                "network-mux"
-                "ntp-client"
-              ];
-            }
-            {
-              src = inputs.servant-purescript;
-              subdirs = [ "." ];
-            }
-            {
-              src = inputs.purescript-bridge;
-              subdirs = [ "." ];
-            }
-            {
-              src = inputs.plutarch;
-              subdirs = [ "." "plutarch-benchmark" ];
-            }
-            {
-              src = inputs.cardano-addresses;
-              subdirs = [ "core" "command-line" ];
-            }
-            {
-              src = inputs.goblins;
-              subdirs = [ "." ];
-            }
-            {
-              src = inputs.optparse-applicative;
-              subdirs = [ "." ];
-            }
-            {
-              src = inputs.cardano-crypto;
-              subdirs = [ "." ];
-            }
-            {
-              src = inputs.Win32-network;
-              subdirs = [ "." ];
-            }
-            {
-              src = inputs.flat;
-              subdirs = [ "." ];
-            }
-            {
-              src = inputs.cardano-wallet;
-              subdirs = [
-                "lib/text-class"
-                "lib/strict-non-empty-containers"
-                "lib/core"
-                "lib/test-utils"
-                "lib/numeric"
-                "lib/launcher"
-                "lib/core-integration"
-                "lib/cli"
-                "lib/dbvar"
-                "lib/shelley"
-              ];
-            }
-
-            {
-              src = inputs.plutus-apps;
-              subdirs = [
-                "doc"
-                "freer-extras"
-                "playground-common"
-                "plutus-chain-index"
-                "plutus-chain-index-core"
-                "plutus-contract"
-                "plutus-ledger"
-                "plutus-ledger-constraints"
-                "plutus-pab"
-                "plutus-playground-server"
-                "plutus-use-cases"
-                "quickcheck-dynamic"
-                "web-ghc"
-              ];
-            }
-            {
-              src = inputs.cardano-node;
-              subdirs =
-                [ "cardano-api" "cardano-node" "cardano-cli" "cardano-config" ];
-            }
-            {
-              src = inputs.plutus-extra;
-              subdirs = [
-                "tasty-plutus"
-                "plutus-pretty"
-                "plutus-numeric"
-                "plutus-extra"
-                "plutus-golden"
-                "plutus-laws"
-                "quickcheck-plutus-instances"
-
-              ];
-            }
-            {
-              src = inputs.plutus;
-              subdirs = [
-                "plutus-benchmark"
-                "plutus-core"
-                "plutus-errors"
-                "plutus-ledger-api"
-                "plutus-metatheory"
-                "plutus-tx"
-                "plutus-tx-plugin"
-                "prettyprinter-configurable"
-                "word-array"
-                "stubs/plutus-ghc-stub"
-              ];
-            }
-          ];
-          modules = [{
-            packages = {
-
-              plutarch.flags.development = plutarch-development;
-              marlowe.flags.defer-plugin-errors = deferPluginErrors;
-              plutus-use-cases.flags.defer-plugin-errors = deferPluginErrors;
-              plutus-ledger.flags.defer-plugin-errors = deferPluginErrors;
-              plutus-contract.flags.defer-plugin-errors = deferPluginErrors;
-              cardano-crypto-praos.components.library.pkgconfig =
-                nixpkgs.lib.mkForce
-                [ [ (import plutus { inherit system; }).pkgs.libsodium-vrf ] ];
-              cardano-crypto-class.components.library.pkgconfig =
-                nixpkgs.lib.mkForce
-                [ [ (import plutus { inherit system; }).pkgs.libsodium-vrf ] ];
-            };
-=======
           compiler-nix-name = ghcVersion;
           inherit (plutarch) cabalProjectLocal;
           extraSources = plutarch.extraSources ++ [{
             src = inputs.plutarch;
-            subdirs = [ "." ];
->>>>>>> 8707866d
+            subdirs = [ "." "plutarch-benchmark" ];
           }];
           modules = [ (plutarch.haskellModule system) ];
           shell = {
@@ -265,18 +62,13 @@
               pkgs'.nixpkgs-fmt
             ];
 
-<<<<<<< HEAD
+            inherit (plutarch) tools;
+
             additional = ps: [
               ps.plutarch
               ps.plutarch-benchmark
-              ps.plutus-ledger
-              ps.plutus-extra
+              ps.tasty-quickcheck
             ];
-=======
-            inherit (plutarch) tools;
->>>>>>> 8707866d
-
-            additional = ps: [ ps.plutarch ps.tasty-quickcheck ];
           };
         };
 
