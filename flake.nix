--- conflicted
+++ resolved
@@ -8,7 +8,8 @@
   inputs.nixpkgs-2111 = { url = "github:NixOS/nixpkgs/nixpkgs-21.11-darwin"; };
 
   inputs.plutarch.url = "github:peter-mlabs/plutarch/liqwid/extra";
-  inputs.plutarch.inputs.nixpkgs.follows = "plutarch/haskell-nix/nixpkgs-unstable";
+  inputs.plutarch.inputs.nixpkgs.follows =
+    "plutarch/haskell-nix/nixpkgs-unstable";
 
   # https://github.com/mlabs-haskell/apropos-tx/pull/28
   inputs.apropos-tx.url =
@@ -18,31 +19,37 @@
 
   outputs = inputs@{ self, nixpkgs, haskell-nix, plutarch, ... }:
     let
-      supportedSystems = with nixpkgs.lib.systems.supported; tier1 ++ tier2 ++ tier3;
+      supportedSystems = with nixpkgs.lib.systems.supported;
+        tier1 ++ tier2 ++ tier3;
 
       perSystem = nixpkgs.lib.genAttrs supportedSystems;
 
-      nixpkgsFor = system: import nixpkgs { inherit system; overlays = [ haskell-nix.overlay ]; inherit (haskell-nix) config; };
-      nixpkgsFor' = system: import nixpkgs { inherit system; inherit (haskell-nix) config; };
+      nixpkgsFor = system:
+        import nixpkgs {
+          inherit system;
+          overlays = [ haskell-nix.overlay ];
+          inherit (haskell-nix) config;
+        };
+      nixpkgsFor' = system:
+        import nixpkgs {
+          inherit system;
+          inherit (haskell-nix) config;
+        };
 
       ghcVersion = "ghc921";
 
       projectFor = system:
-        let pkgs = nixpkgsFor system; in
-        let pkgs' = nixpkgsFor' system; in
-        (nixpkgsFor system).haskell-nix.cabalProject' {
+        let pkgs = nixpkgsFor system;
+        in let pkgs' = nixpkgsFor' system;
+        in (nixpkgsFor system).haskell-nix.cabalProject' {
           src = ./.;
           compiler-nix-name = ghcVersion;
           inherit (plutarch) cabalProjectLocal;
           extraSources = plutarch.extraSources ++ [
             {
               src = inputs.plutarch;
-              subdirs = [
-                "."
-                "plutarch-test"
-                "plutarch-extra"
-                "plutarch-numeric"
-              ];
+              subdirs =
+                [ "." "plutarch-test" "plutarch-extra" "plutarch-numeric" ];
             }
             {
               src = inputs.apropos-tx;
@@ -57,18 +64,17 @@
 
             # We use the ones from Nixpkgs, since they are cached reliably.
             # Eventually we will probably want to build these with haskell.nix.
-            nativeBuildInputs = with pkgs';
-              [
-                entr
-                haskellPackages.apply-refact
-                git
-                fd
-                cabal-install
-                hlint
-                haskellPackages.cabal-fmt
-                nixpkgs-fmt
-                graphviz
-              ];
+            nativeBuildInputs = with pkgs'; [
+              entr
+              haskellPackages.apply-refact
+              git
+              fd
+              cabal-install
+              haskell.packages."${ghcVersion}".hlint
+              haskellPackages.cabal-fmt
+              nixpkgs-fmt
+              graphviz
+            ];
 
             inherit (plutarch) tools;
 
@@ -87,37 +93,25 @@
         let
           pkgs = nixpkgsFor system;
           pkgs' = nixpkgsFor' system;
-<<<<<<< HEAD
-        in
-        pkgs.runCommand "format-check"
-          {
-            nativeBuildInputs = [ pkgs'.git pkgs'.fd pkgs'.haskellPackages.cabal-fmt pkgs'.nixpkgs-fmt (pkgs.haskell-nix.tools ghcVersion { inherit (plutarch.tools) fourmolu; }).fourmolu ];
-          } ''
-=======
-          inherit (pkgs.haskell-nix.tools ghcVersion {
-            inherit (plutarch.tools) fourmolu;
-          })
-            fourmolu;
         in pkgs.runCommand "format-check" {
           nativeBuildInputs = [
             pkgs'.git
             pkgs'.fd
             pkgs'.haskellPackages.cabal-fmt
             pkgs'.nixpkgs-fmt
-            fourmolu
+            (pkgs.haskell-nix.tools ghcVersion {
+              inherit (plutarch.tools) fourmolu;
+            }).fourmolu
           ];
         } ''
->>>>>>> c9473748
           export LC_CTYPE=C.UTF-8
           export LC_ALL=C.UTF-8
           export LANG=C.UTF-8
           cd ${self}
           make format_check || (echo "    Please run 'make format'" ; exit 1)
           mkdir $out
-        ''
-      ;
-    in
-    {
+        '';
+    in {
       project = perSystem projectFor;
       flake = perSystem (system: (projectFor system).flake { });
 
@@ -125,27 +119,18 @@
 
       # Define what we want to test
       checks = perSystem (system:
-        self.flake.${system}.checks
-        // {
+        self.flake.${system}.checks // {
           formatCheck = formatCheckFor system;
-<<<<<<< HEAD
-        }
-      );
-=======
           agora = self.flake.${system}.packages."agora:lib:agora";
           agora-test = self.flake.${system}.packages."agora:test:agora-test";
         });
->>>>>>> c9473748
       check = perSystem (system:
-        (nixpkgsFor system).runCommand "combined-test"
-          {
-            checksss = builtins.attrValues self.checks.${system};
-          } ''
+        (nixpkgsFor system).runCommand "combined-test" {
+          checksss = builtins.attrValues self.checks.${system};
+        } ''
           echo $checksss
           touch $out
-        ''
-      );
+        '');
       devShell = perSystem (system: self.flake.${system}.devShell);
     };
-}
-
+}